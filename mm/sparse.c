--- conflicted
+++ resolved
@@ -211,11 +211,7 @@
 	if (unlikely(!mem_section)) {
 		unsigned long size, align;
 
-<<<<<<< HEAD
-		size = sizeof(struct mem_section) * NR_SECTION_ROOTS;
-=======
 		size = sizeof(struct mem_section*) * NR_SECTION_ROOTS;
->>>>>>> 5fa4ec9c
 		align = 1 << (INTERNODE_CACHE_SHIFT);
 		mem_section = memblock_virt_alloc(size, align);
 	}
