/*
 * Slab allocator functions that are independent of the allocator strategy
 *
 * (C) 2012 Christoph Lameter <cl@linux.com>
 */
#include <linux/slab.h>

#include <linux/mm.h>
#include <linux/poison.h>
#include <linux/interrupt.h>
#include <linux/memory.h>
#include <linux/compiler.h>
#include <linux/module.h>
#include <linux/cpu.h>
#include <linux/uaccess.h>
#include <linux/seq_file.h>
#include <linux/proc_fs.h>
#include <asm/cacheflush.h>
#include <asm/tlbflush.h>
#include <asm/page.h>
#include <linux/memcontrol.h>
#include <trace/events/kmem.h>

#include "slab.h"

enum slab_state slab_state;
LIST_HEAD(slab_caches);
DEFINE_MUTEX(slab_mutex);
struct kmem_cache *kmem_cache;

#ifdef CONFIG_DEBUG_VM
static int kmem_cache_sanity_check(const char *name, size_t size)
{
	struct kmem_cache *s = NULL;

	if (!name || in_interrupt() || size < sizeof(void *) ||
		size > KMALLOC_MAX_SIZE) {
		pr_err("kmem_cache_create(%s) integrity check failed\n", name);
		return -EINVAL;
	}

	list_for_each_entry(s, &slab_caches, list) {
		char tmp;
		int res;

		/*
		 * This happens when the module gets unloaded and doesn't
		 * destroy its slab cache and no-one else reuses the vmalloc
		 * area of the module.  Print a warning.
		 */
		res = probe_kernel_address(s->name, tmp);
		if (res) {
			pr_err("Slab cache with size %d has lost its name\n",
			       s->object_size);
			continue;
		}

#if !defined(CONFIG_SLUB) || !defined(CONFIG_SLUB_DEBUG_ON)
		if (!strcmp(s->name, name)) {
			pr_err("%s (%s): Cache name already exists.\n",
			       __func__, name);
			dump_stack();
			s = NULL;
			return -EINVAL;
		}
#endif
	}

	WARN_ON(strchr(name, ' '));	/* It confuses parsers */
	return 0;
}
#else
static inline int kmem_cache_sanity_check(const char *name, size_t size)
{
	return 0;
}
#endif

#ifdef CONFIG_MEMCG_KMEM
int memcg_update_all_caches(int num_memcgs)
{
	struct kmem_cache *s;
	int ret = 0;
	mutex_lock(&slab_mutex);

	list_for_each_entry(s, &slab_caches, list) {
		if (!is_root_cache(s))
			continue;

		ret = memcg_update_cache_size(s, num_memcgs);
		/*
		 * See comment in memcontrol.c, memcg_update_cache_size:
		 * Instead of freeing the memory, we'll just leave the caches
		 * up to this point in an updated state.
		 */
		if (ret)
			goto out;
	}

	memcg_update_array_size(num_memcgs);
out:
	mutex_unlock(&slab_mutex);
	return ret;
}
#endif

/*
 * Figure out what the alignment of the objects will be given a set of
 * flags, a user specified alignment and the size of the objects.
 */
unsigned long calculate_alignment(unsigned long flags,
		unsigned long align, unsigned long size)
{
	/*
	 * If the user wants hardware cache aligned objects then follow that
	 * suggestion if the object is sufficiently large.
	 *
	 * The hardware cache alignment cannot override the specified
	 * alignment though. If that is greater then use it.
	 */
	if (flags & SLAB_HWCACHE_ALIGN) {
		unsigned long ralign = cache_line_size();
		while (size <= ralign / 2)
			ralign /= 2;
		align = max(align, ralign);
	}

	if (align < ARCH_SLAB_MINALIGN)
		align = ARCH_SLAB_MINALIGN;

	return ALIGN(align, sizeof(void *));
}

static struct kmem_cache *
do_kmem_cache_create(char *name, size_t object_size, size_t size, size_t align,
		     unsigned long flags, void (*ctor)(void *),
		     struct mem_cgroup *memcg, struct kmem_cache *root_cache)
{
	struct kmem_cache *s;
	int err;

	err = -ENOMEM;
	s = kmem_cache_zalloc(kmem_cache, GFP_KERNEL);
	if (!s)
		goto out;

	s->name = name;
	s->object_size = object_size;
	s->size = size;
	s->align = align;
	s->ctor = ctor;

	err = memcg_alloc_cache_params(memcg, s, root_cache);
	if (err)
		goto out_free_cache;

	err = __kmem_cache_create(s, flags);
	if (err)
		goto out_free_cache;

	s->refcount = 1;
	list_add(&s->list, &slab_caches);
out:
	if (err)
		return ERR_PTR(err);
	return s;

out_free_cache:
	memcg_free_cache_params(s);
	kfree(s);
	goto out;
}

/*
 * kmem_cache_create - Create a cache.
 * @name: A string which is used in /proc/slabinfo to identify this cache.
 * @size: The size of objects to be created in this cache.
 * @align: The required alignment for the objects.
 * @flags: SLAB flags
 * @ctor: A constructor for the objects.
 *
 * Returns a ptr to the cache on success, NULL on failure.
 * Cannot be called within a interrupt, but can be interrupted.
 * The @ctor is run when new pages are allocated by the cache.
 *
 * The flags are
 *
 * %SLAB_POISON - Poison the slab with a known test pattern (a5a5a5a5)
 * to catch references to uninitialised memory.
 *
 * %SLAB_RED_ZONE - Insert `Red' zones around the allocated memory to check
 * for buffer overruns.
 *
 * %SLAB_HWCACHE_ALIGN - Align the objects in this cache to a hardware
 * cacheline.  This can be beneficial if you're counting cycles as closely
 * as davem.
 */
struct kmem_cache *
kmem_cache_create(const char *name, size_t size, size_t align,
		  unsigned long flags, void (*ctor)(void *))
{
	struct kmem_cache *s;
	char *cache_name;
	int err;

	get_online_cpus();
	get_online_mems();

	mutex_lock(&slab_mutex);

	err = kmem_cache_sanity_check(name, size);
	if (err)
		goto out_unlock;

	/*
	 * Some allocators will constraint the set of valid flags to a subset
	 * of all flags. We expect them to define CACHE_CREATE_MASK in this
	 * case, and we'll just provide them with a sanitized version of the
	 * passed flags.
	 */
	flags &= CACHE_CREATE_MASK;

	s = __kmem_cache_alias(name, size, align, flags, ctor);
	if (s)
		goto out_unlock;

	cache_name = kstrdup(name, GFP_KERNEL);
	if (!cache_name) {
		err = -ENOMEM;
		goto out_unlock;
	}

	s = do_kmem_cache_create(cache_name, size, size,
				 calculate_alignment(flags, align, size),
				 flags, ctor, NULL, NULL);
	if (IS_ERR(s)) {
		err = PTR_ERR(s);
		kfree(cache_name);
	}

out_unlock:
	mutex_unlock(&slab_mutex);

	put_online_mems();
	put_online_cpus();

	if (err) {
		if (flags & SLAB_PANIC)
			panic("kmem_cache_create: Failed to create slab '%s'. Error %d\n",
				name, err);
		else {
			printk(KERN_WARNING "kmem_cache_create(%s) failed with error %d",
				name, err);
			dump_stack();
		}
		return NULL;
	}
	return s;
}
EXPORT_SYMBOL(kmem_cache_create);

#ifdef CONFIG_MEMCG_KMEM
/*
 * memcg_create_kmem_cache - Create a cache for a memory cgroup.
 * @memcg: The memory cgroup the new cache is for.
 * @root_cache: The parent of the new cache.
 * @memcg_name: The name of the memory cgroup (used for naming the new cache).
 *
 * This function attempts to create a kmem cache that will serve allocation
 * requests going from @memcg to @root_cache. The new cache inherits properties
 * from its parent.
 */
struct kmem_cache *memcg_create_kmem_cache(struct mem_cgroup *memcg,
					   struct kmem_cache *root_cache,
					   const char *memcg_name)
{
	struct kmem_cache *s = NULL;
	char *cache_name;

	get_online_cpus();
	get_online_mems();

	mutex_lock(&slab_mutex);

	cache_name = kasprintf(GFP_KERNEL, "%s(%d:%s)", root_cache->name,
			       memcg_cache_id(memcg), memcg_name);
	if (!cache_name)
		goto out_unlock;

	s = do_kmem_cache_create(cache_name, root_cache->object_size,
				 root_cache->size, root_cache->align,
				 root_cache->flags, root_cache->ctor,
				 memcg, root_cache);
	if (IS_ERR(s)) {
		kfree(cache_name);
		s = NULL;
	}

out_unlock:
	mutex_unlock(&slab_mutex);

	put_online_mems();
	put_online_cpus();

	return s;
}

static int memcg_cleanup_cache_params(struct kmem_cache *s)
{
	int rc;

	if (!s->memcg_params ||
	    !s->memcg_params->is_root_cache)
		return 0;

	mutex_unlock(&slab_mutex);
	rc = __memcg_cleanup_cache_params(s);
	mutex_lock(&slab_mutex);

	return rc;
}
#else
static int memcg_cleanup_cache_params(struct kmem_cache *s)
{
	return 0;
}
#endif /* CONFIG_MEMCG_KMEM */

void slab_kmem_cache_release(struct kmem_cache *s)
{
	kfree(s->name);
	kmem_cache_free(kmem_cache, s);
}

void kmem_cache_destroy(struct kmem_cache *s)
{
	get_online_cpus();
	get_online_mems();

	mutex_lock(&slab_mutex);

	s->refcount--;
	if (s->refcount)
		goto out_unlock;

	if (memcg_cleanup_cache_params(s) != 0)
		goto out_unlock;

	if (__kmem_cache_shutdown(s) != 0) {
		printk(KERN_ERR "kmem_cache_destroy %s: "
		       "Slab cache still has objects\n", s->name);
		dump_stack();
		goto out_unlock;
	}

	list_del(&s->list);

	mutex_unlock(&slab_mutex);
	if (s->flags & SLAB_DESTROY_BY_RCU)
		rcu_barrier();

	memcg_free_cache_params(s);
#ifdef SLAB_SUPPORTS_SYSFS
	sysfs_slab_remove(s);
#else
	slab_kmem_cache_release(s);
#endif
<<<<<<< HEAD
	goto out_put_cpus;
=======
	goto out;
>>>>>>> 1a5700bc

out_unlock:
	mutex_unlock(&slab_mutex);
out:
	put_online_mems();
	put_online_cpus();
}
EXPORT_SYMBOL(kmem_cache_destroy);

/**
 * kmem_cache_shrink - Shrink a cache.
 * @cachep: The cache to shrink.
 *
 * Releases as many slabs as possible for a cache.
 * To help debugging, a zero exit status indicates all slabs were released.
 */
int kmem_cache_shrink(struct kmem_cache *cachep)
{
	int ret;

	get_online_cpus();
	get_online_mems();
	ret = __kmem_cache_shrink(cachep);
	put_online_mems();
	put_online_cpus();
	return ret;
}
EXPORT_SYMBOL(kmem_cache_shrink);

int slab_is_available(void)
{
	return slab_state >= UP;
}

#ifndef CONFIG_SLOB
/* Create a cache during boot when no slab services are available yet */
void __init create_boot_cache(struct kmem_cache *s, const char *name, size_t size,
		unsigned long flags)
{
	int err;

	s->name = name;
	s->size = s->object_size = size;
	s->align = calculate_alignment(flags, ARCH_KMALLOC_MINALIGN, size);
	err = __kmem_cache_create(s, flags);

	if (err)
		panic("Creation of kmalloc slab %s size=%zu failed. Reason %d\n",
					name, size, err);

	s->refcount = -1;	/* Exempt from merging for now */
}

struct kmem_cache *__init create_kmalloc_cache(const char *name, size_t size,
				unsigned long flags)
{
	struct kmem_cache *s = kmem_cache_zalloc(kmem_cache, GFP_NOWAIT);

	if (!s)
		panic("Out of memory when creating slab %s\n", name);

	create_boot_cache(s, name, size, flags);
	list_add(&s->list, &slab_caches);
	s->refcount = 1;
	return s;
}

struct kmem_cache *kmalloc_caches[KMALLOC_SHIFT_HIGH + 1];
EXPORT_SYMBOL(kmalloc_caches);

#ifdef CONFIG_ZONE_DMA
struct kmem_cache *kmalloc_dma_caches[KMALLOC_SHIFT_HIGH + 1];
EXPORT_SYMBOL(kmalloc_dma_caches);
#endif

/*
 * Conversion table for small slabs sizes / 8 to the index in the
 * kmalloc array. This is necessary for slabs < 192 since we have non power
 * of two cache sizes there. The size of larger slabs can be determined using
 * fls.
 */
static s8 size_index[24] = {
	3,	/* 8 */
	4,	/* 16 */
	5,	/* 24 */
	5,	/* 32 */
	6,	/* 40 */
	6,	/* 48 */
	6,	/* 56 */
	6,	/* 64 */
	1,	/* 72 */
	1,	/* 80 */
	1,	/* 88 */
	1,	/* 96 */
	7,	/* 104 */
	7,	/* 112 */
	7,	/* 120 */
	7,	/* 128 */
	2,	/* 136 */
	2,	/* 144 */
	2,	/* 152 */
	2,	/* 160 */
	2,	/* 168 */
	2,	/* 176 */
	2,	/* 184 */
	2	/* 192 */
};

static inline int size_index_elem(size_t bytes)
{
	return (bytes - 1) / 8;
}

/*
 * Find the kmem_cache structure that serves a given size of
 * allocation
 */
struct kmem_cache *kmalloc_slab(size_t size, gfp_t flags)
{
	int index;

	if (unlikely(size > KMALLOC_MAX_SIZE)) {
		WARN_ON_ONCE(!(flags & __GFP_NOWARN));
		return NULL;
	}

	if (size <= 192) {
		if (!size)
			return ZERO_SIZE_PTR;

		index = size_index[size_index_elem(size)];
	} else
		index = fls(size - 1);

#ifdef CONFIG_ZONE_DMA
	if (unlikely((flags & GFP_DMA)))
		return kmalloc_dma_caches[index];

#endif
	return kmalloc_caches[index];
}

/*
 * Create the kmalloc array. Some of the regular kmalloc arrays
 * may already have been created because they were needed to
 * enable allocations for slab creation.
 */
void __init create_kmalloc_caches(unsigned long flags)
{
	int i;

	/*
	 * Patch up the size_index table if we have strange large alignment
	 * requirements for the kmalloc array. This is only the case for
	 * MIPS it seems. The standard arches will not generate any code here.
	 *
	 * Largest permitted alignment is 256 bytes due to the way we
	 * handle the index determination for the smaller caches.
	 *
	 * Make sure that nothing crazy happens if someone starts tinkering
	 * around with ARCH_KMALLOC_MINALIGN
	 */
	BUILD_BUG_ON(KMALLOC_MIN_SIZE > 256 ||
		(KMALLOC_MIN_SIZE & (KMALLOC_MIN_SIZE - 1)));

	for (i = 8; i < KMALLOC_MIN_SIZE; i += 8) {
		int elem = size_index_elem(i);

		if (elem >= ARRAY_SIZE(size_index))
			break;
		size_index[elem] = KMALLOC_SHIFT_LOW;
	}

	if (KMALLOC_MIN_SIZE >= 64) {
		/*
		 * The 96 byte size cache is not used if the alignment
		 * is 64 byte.
		 */
		for (i = 64 + 8; i <= 96; i += 8)
			size_index[size_index_elem(i)] = 7;

	}

	if (KMALLOC_MIN_SIZE >= 128) {
		/*
		 * The 192 byte sized cache is not used if the alignment
		 * is 128 byte. Redirect kmalloc to use the 256 byte cache
		 * instead.
		 */
		for (i = 128 + 8; i <= 192; i += 8)
			size_index[size_index_elem(i)] = 8;
	}
	for (i = KMALLOC_SHIFT_LOW; i <= KMALLOC_SHIFT_HIGH; i++) {
		if (!kmalloc_caches[i]) {
			kmalloc_caches[i] = create_kmalloc_cache(NULL,
							1 << i, flags);
		}

		/*
		 * Caches that are not of the two-to-the-power-of size.
		 * These have to be created immediately after the
		 * earlier power of two caches
		 */
		if (KMALLOC_MIN_SIZE <= 32 && !kmalloc_caches[1] && i == 6)
			kmalloc_caches[1] = create_kmalloc_cache(NULL, 96, flags);

		if (KMALLOC_MIN_SIZE <= 64 && !kmalloc_caches[2] && i == 7)
			kmalloc_caches[2] = create_kmalloc_cache(NULL, 192, flags);
	}

	/* Kmalloc array is now usable */
	slab_state = UP;

	for (i = 0; i <= KMALLOC_SHIFT_HIGH; i++) {
		struct kmem_cache *s = kmalloc_caches[i];
		char *n;

		if (s) {
			n = kasprintf(GFP_NOWAIT, "kmalloc-%d", kmalloc_size(i));

			BUG_ON(!n);
			s->name = n;
		}
	}

#ifdef CONFIG_ZONE_DMA
	for (i = 0; i <= KMALLOC_SHIFT_HIGH; i++) {
		struct kmem_cache *s = kmalloc_caches[i];

		if (s) {
			int size = kmalloc_size(i);
			char *n = kasprintf(GFP_NOWAIT,
				 "dma-kmalloc-%d", size);

			BUG_ON(!n);
			kmalloc_dma_caches[i] = create_kmalloc_cache(n,
				size, SLAB_CACHE_DMA | flags);
		}
	}
#endif
}
#endif /* !CONFIG_SLOB */

/*
 * To avoid unnecessary overhead, we pass through large allocation requests
 * directly to the page allocator. We use __GFP_COMP, because we will need to
 * know the allocation order to free the pages properly in kfree.
 */
void *kmalloc_order(size_t size, gfp_t flags, unsigned int order)
{
	void *ret;
	struct page *page;

	flags |= __GFP_COMP;
	page = alloc_kmem_pages(flags, order);
	ret = page ? page_address(page) : NULL;
	kmemleak_alloc(ret, size, 1, flags);
	return ret;
}
EXPORT_SYMBOL(kmalloc_order);

#ifdef CONFIG_TRACING
void *kmalloc_order_trace(size_t size, gfp_t flags, unsigned int order)
{
	void *ret = kmalloc_order(size, flags, order);
	trace_kmalloc(_RET_IP_, ret, size, PAGE_SIZE << order, flags);
	return ret;
}
EXPORT_SYMBOL(kmalloc_order_trace);
#endif

#ifdef CONFIG_SLABINFO

#ifdef CONFIG_SLAB
#define SLABINFO_RIGHTS (S_IWUSR | S_IRUSR)
#else
#define SLABINFO_RIGHTS S_IRUSR
#endif

void print_slabinfo_header(struct seq_file *m)
{
	/*
	 * Output format version, so at least we can change it
	 * without _too_ many complaints.
	 */
#ifdef CONFIG_DEBUG_SLAB
	seq_puts(m, "slabinfo - version: 2.1 (statistics)\n");
#else
	seq_puts(m, "slabinfo - version: 2.1\n");
#endif
	seq_puts(m, "# name            <active_objs> <num_objs> <objsize> "
		 "<objperslab> <pagesperslab>");
	seq_puts(m, " : tunables <limit> <batchcount> <sharedfactor>");
	seq_puts(m, " : slabdata <active_slabs> <num_slabs> <sharedavail>");
#ifdef CONFIG_DEBUG_SLAB
	seq_puts(m, " : globalstat <listallocs> <maxobjs> <grown> <reaped> "
		 "<error> <maxfreeable> <nodeallocs> <remotefrees> <alienoverflow>");
	seq_puts(m, " : cpustat <allochit> <allocmiss> <freehit> <freemiss>");
#endif
	seq_putc(m, '\n');
}

static void *s_start(struct seq_file *m, loff_t *pos)
{
	loff_t n = *pos;

	mutex_lock(&slab_mutex);
	if (!n)
		print_slabinfo_header(m);

	return seq_list_start(&slab_caches, *pos);
}

void *slab_next(struct seq_file *m, void *p, loff_t *pos)
{
	return seq_list_next(p, &slab_caches, pos);
}

void slab_stop(struct seq_file *m, void *p)
{
	mutex_unlock(&slab_mutex);
}

static void
memcg_accumulate_slabinfo(struct kmem_cache *s, struct slabinfo *info)
{
	struct kmem_cache *c;
	struct slabinfo sinfo;
	int i;

	if (!is_root_cache(s))
		return;

	for_each_memcg_cache_index(i) {
		c = cache_from_memcg_idx(s, i);
		if (!c)
			continue;

		memset(&sinfo, 0, sizeof(sinfo));
		get_slabinfo(c, &sinfo);

		info->active_slabs += sinfo.active_slabs;
		info->num_slabs += sinfo.num_slabs;
		info->shared_avail += sinfo.shared_avail;
		info->active_objs += sinfo.active_objs;
		info->num_objs += sinfo.num_objs;
	}
}

int cache_show(struct kmem_cache *s, struct seq_file *m)
{
	struct slabinfo sinfo;

	memset(&sinfo, 0, sizeof(sinfo));
	get_slabinfo(s, &sinfo);

	memcg_accumulate_slabinfo(s, &sinfo);

	seq_printf(m, "%-17s %6lu %6lu %6u %4u %4d",
		   cache_name(s), sinfo.active_objs, sinfo.num_objs, s->size,
		   sinfo.objects_per_slab, (1 << sinfo.cache_order));

	seq_printf(m, " : tunables %4u %4u %4u",
		   sinfo.limit, sinfo.batchcount, sinfo.shared);
	seq_printf(m, " : slabdata %6lu %6lu %6lu",
		   sinfo.active_slabs, sinfo.num_slabs, sinfo.shared_avail);
	slabinfo_show_stats(m, s);
	seq_putc(m, '\n');
	return 0;
}

static int s_show(struct seq_file *m, void *p)
{
	struct kmem_cache *s = list_entry(p, struct kmem_cache, list);

	if (!is_root_cache(s))
		return 0;
	return cache_show(s, m);
}

/*
 * slabinfo_op - iterator that generates /proc/slabinfo
 *
 * Output layout:
 * cache-name
 * num-active-objs
 * total-objs
 * object size
 * num-active-slabs
 * total-slabs
 * num-pages-per-slab
 * + further values on SMP and with statistics enabled
 */
static const struct seq_operations slabinfo_op = {
	.start = s_start,
	.next = slab_next,
	.stop = slab_stop,
	.show = s_show,
};

static int slabinfo_open(struct inode *inode, struct file *file)
{
	return seq_open(file, &slabinfo_op);
}

static const struct file_operations proc_slabinfo_operations = {
	.open		= slabinfo_open,
	.read		= seq_read,
	.write          = slabinfo_write,
	.llseek		= seq_lseek,
	.release	= seq_release,
};

static int __init slab_proc_init(void)
{
	proc_create("slabinfo", SLABINFO_RIGHTS, NULL,
						&proc_slabinfo_operations);
	return 0;
}
module_init(slab_proc_init);
#endif /* CONFIG_SLABINFO */<|MERGE_RESOLUTION|>--- conflicted
+++ resolved
@@ -365,11 +365,7 @@
 #else
 	slab_kmem_cache_release(s);
 #endif
-<<<<<<< HEAD
-	goto out_put_cpus;
-=======
 	goto out;
->>>>>>> 1a5700bc
 
 out_unlock:
 	mutex_unlock(&slab_mutex);
