--- conflicted
+++ resolved
@@ -337,17 +337,6 @@
 			swiotlb_unencrypted_base = ms_hyperv.shared_gpa_boundary;
 #endif
 		}
-<<<<<<< HEAD
-
-#ifdef CONFIG_SWIOTLB
-		/*
-		 * Enable swiotlb force mode in Isolation VM to
-		 * use swiotlb bounce buffer for dma transaction.
-		 */
-		swiotlb_force = SWIOTLB_FORCE;
-#endif
-=======
->>>>>>> 88084a3d
 		/* Isolation VMs are unenlightened SEV-based VMs, thus this check: */
 		if (IS_ENABLED(CONFIG_AMD_MEM_ENCRYPT)) {
 			if (hv_get_isolation_type() != HV_ISOLATION_TYPE_NONE)
