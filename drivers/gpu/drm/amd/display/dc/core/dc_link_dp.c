--- conflicted
+++ resolved
@@ -2783,23 +2783,6 @@
 	struct dc_link *link = stream->link;
 	enum dp_panel_mode panel_mode = dp_get_panel_mode(link);
 	enum link_training_result status = LINK_TRAINING_CR_FAIL_LANE0;
-<<<<<<< HEAD
-	struct dc_link_settings current_setting = *link_setting;
-	const struct link_hwss *link_hwss = get_link_hwss(link, &pipe_ctx->link_res);
-	int fail_count = 0;
-
-	dp_trace_commit_lt_init(link);
-
-
-	if (dp_get_link_encoding_format(&current_setting) == DP_8b_10b_ENCODING)
-		/* We need to do this before the link training to ensure the idle
-		 * pattern in SST mode will be sent right after the link training
-		 */
-		link_hwss->setup_stream_encoder(pipe_ctx);
-
-	dp_trace_set_lt_start_timestamp(link, false);
-	for (j = 0; j < attempts; ++j) {
-=======
 	struct dc_link_settings cur_link_settings = *link_setting;
 	struct dc_link_settings max_link_settings = *link_setting;
 	const struct link_hwss *link_hwss = get_link_hwss(link, &pipe_ctx->link_res);
@@ -2820,7 +2803,6 @@
 	dp_trace_set_lt_start_timestamp(link, false);
 	j = 0;
 	while (j < attempts && fail_count < (attempts * 10)) {
->>>>>>> 88084a3d
 
 		DC_LOG_HW_LINK_TRAINING("%s: Beginning link training attempt %u of %d @ rate(%d) x lane(%d)\n",
 			__func__, (unsigned int)j + 1, attempts, cur_link_settings.link_rate,
@@ -2879,11 +2861,7 @@
 			dp_trace_lt_total_count_increment(link, false);
 			dp_trace_lt_result_update(link, status, false);
 			dp_trace_set_lt_end_timestamp(link, false);
-<<<<<<< HEAD
-			if (status == LINK_TRAINING_SUCCESS)
-=======
 			if (status == LINK_TRAINING_SUCCESS && !is_link_bw_low)
->>>>>>> 88084a3d
 				return true;
 		}
 
@@ -3327,11 +3305,7 @@
 	int *fail_count)
 {
 	struct dc_link_settings cur_link_settings = {0};
-<<<<<<< HEAD
-	struct dc_link_settings initial_link_settings = *known_limit_link_setting;
-=======
 	struct dc_link_settings max_link_settings = *known_limit_link_setting;
->>>>>>> 88084a3d
 	bool success = false;
 	bool skip_video_pattern;
 	enum clock_source_id dp_cs_id = get_clock_source_id(link);
@@ -3340,11 +3314,7 @@
 	struct link_resource link_res;
 
 	memset(&irq_data, 0, sizeof(irq_data));
-<<<<<<< HEAD
-	cur_link_settings = initial_link_settings;
-=======
 	cur_link_settings = max_link_settings;
->>>>>>> 88084a3d
 
 	/* Grant extended timeout request */
 	if ((link->lttpr_mode == LTTPR_MODE_NON_TRANSPARENT) && (link->dpcd_caps.lttpr_caps.max_ext_timeout > 0)) {
@@ -3387,11 +3357,7 @@
 		dp_trace_lt_result_update(link, status, true);
 		dp_disable_link_phy(link, &link_res, link->connector_signal);
 	} while (!success && decide_fallback_link_setting(link,
-<<<<<<< HEAD
-			initial_link_settings, &cur_link_settings, status));
-=======
 			&max_link_settings, &cur_link_settings, status));
->>>>>>> 88084a3d
 
 	link->verified_link_cap = success ?
 			cur_link_settings : fail_safe_link_settings;
@@ -3423,19 +3389,11 @@
 	int fail_count = 0;
 
 	dp_trace_detect_lt_init(link);
-<<<<<<< HEAD
 
 	if (link->link_enc && link->link_enc->features.flags.bits.DP_IS_USB_C &&
 			link->dc->debug.usbc_combo_phy_reset_wa)
 		apply_usbc_combo_phy_reset_wa(link, known_limit_link_setting);
 
-=======
-
-	if (link->link_enc && link->link_enc->features.flags.bits.DP_IS_USB_C &&
-			link->dc->debug.usbc_combo_phy_reset_wa)
-		apply_usbc_combo_phy_reset_wa(link, known_limit_link_setting);
-
->>>>>>> 88084a3d
 	dp_trace_set_lt_start_timestamp(link, false);
 	for (i = 0; i < attempts; i++) {
 		enum dc_connection_type type = dc_connection_none;
@@ -3640,12 +3598,6 @@
 {
 	if (!cur)
 		return false;
-<<<<<<< HEAD
-	if (dp_get_link_encoding_format(&initial_link_settings) == DP_128b_132b_ENCODING ||
-			link->dc->debug.force_dp2_lt_fallback_method)
-		return decide_fallback_link_setting_max_bw_policy(link, &initial_link_settings,
-				current_link_setting, training_result);
-=======
 	if (!max)
 		return false;
 
@@ -3653,7 +3605,6 @@
 			link->dc->debug.force_dp2_lt_fallback_method)
 		return decide_fallback_link_setting_max_bw_policy(link, max, cur,
 				training_result);
->>>>>>> 88084a3d
 
 	switch (training_result) {
 	case LINK_TRAINING_CR_FAIL_LANE0:
@@ -3680,19 +3631,6 @@
 	}
 	case LINK_TRAINING_EQ_FAIL_EQ:
 	{
-<<<<<<< HEAD
-		if (!reached_minimum_lane_count
-				(current_link_setting->lane_count)) {
-			current_link_setting->lane_count =
-				reduce_lane_count(
-					current_link_setting->lane_count);
-		} else if (!reached_minimum_link_rate
-				(current_link_setting->link_rate)) {
-			current_link_setting->link_rate =
-				reduce_link_rate(
-					current_link_setting->link_rate);
-			current_link_setting->lane_count = initial_link_settings.lane_count;
-=======
 		if (!reached_minimum_lane_count(cur->lane_count)) {
 			cur->lane_count = reduce_lane_count(cur->lane_count);
 		} else if (!reached_minimum_link_rate(cur->link_rate)) {
@@ -3704,7 +3642,6 @@
 			 */
 			max->link_rate = cur->link_rate;
 			cur->lane_count = max->lane_count;
->>>>>>> 88084a3d
 		} else {
 			return false;
 		}
@@ -3712,14 +3649,6 @@
 	}
 	case LINK_TRAINING_EQ_FAIL_CR:
 	{
-<<<<<<< HEAD
-		if (!reached_minimum_link_rate
-				(current_link_setting->link_rate)) {
-			current_link_setting->link_rate =
-				reduce_link_rate(
-					current_link_setting->link_rate);
-			current_link_setting->lane_count = initial_link_settings.lane_count;
-=======
 		if (!reached_minimum_link_rate(cur->link_rate)) {
 			cur->link_rate = reduce_link_rate(cur->link_rate);
 			/* Reduce max link rate to avoid potential infinite loop.
@@ -3729,7 +3658,6 @@
 			 */
 			max->link_rate = cur->link_rate;
 			cur->lane_count = max->lane_count;
->>>>>>> 88084a3d
 		} else {
 			return false;
 		}
@@ -5243,14 +5171,6 @@
 				DP_LT_TUNABLE_PHY_REPEATER_FIELD_DATA_STRUCTURE_REV,
 				lttpr_dpcd_data,
 				sizeof(lttpr_dpcd_data));
-<<<<<<< HEAD
-		if (status != DC_OK) {
-			DC_LOG_DP2("%s: Read LTTPR caps data failed.\n", __func__);
-			link->lttpr_mode = LTTPR_MODE_NON_LTTPR;
-			return false;
-		}
-=======
->>>>>>> 88084a3d
 
 		link->dpcd_caps.lttpr_caps.revision.raw =
 				lttpr_dpcd_data[DP_LT_TUNABLE_PHY_REPEATER_FIELD_DATA_STRUCTURE_REV -
@@ -5275,10 +5195,6 @@
 		link->dpcd_caps.lttpr_caps.max_ext_timeout =
 				lttpr_dpcd_data[DP_PHY_REPEATER_EXTENDED_WAIT_TIMEOUT -
 								DP_LT_TUNABLE_PHY_REPEATER_FIELD_DATA_STRUCTURE_REV];
-<<<<<<< HEAD
-
-=======
->>>>>>> 88084a3d
 		link->dpcd_caps.lttpr_caps.main_link_channel_coding.raw =
 				lttpr_dpcd_data[DP_MAIN_LINK_CHANNEL_CODING_PHY_REPEATER -
 								DP_LT_TUNABLE_PHY_REPEATER_FIELD_DATA_STRUCTURE_REV];
@@ -5289,10 +5205,6 @@
 
 		/* Attempt to train in LTTPR transparent mode if repeater count exceeds 8. */
 		is_lttpr_present = (link->dpcd_caps.lttpr_caps.max_lane_count > 0 &&
-<<<<<<< HEAD
-				link->dpcd_caps.lttpr_caps.phy_repeater_cnt < 0xff &&
-=======
->>>>>>> 88084a3d
 				link->dpcd_caps.lttpr_caps.max_lane_count <= 4 &&
 				link->dpcd_caps.lttpr_caps.revision.raw >= 0x14);
 		if (is_lttpr_present) {
@@ -5698,13 +5610,7 @@
 		 * only if required.
 		 */
 		if (link->ep_type == DISPLAY_ENDPOINT_USB4_DPIA &&
-<<<<<<< HEAD
-#if defined(CONFIG_DRM_AMD_DC_DCN)
 				!link->dc->debug.dpia_debug.bits.disable_force_tbt3_work_around &&
-#endif
-=======
-				!link->dc->debug.dpia_debug.bits.disable_force_tbt3_work_around &&
->>>>>>> 88084a3d
 				link->dpcd_caps.is_branch_dev &&
 				link->dpcd_caps.branch_dev_id == DP_BRANCH_DEVICE_ID_90CC24 &&
 				link->dpcd_caps.branch_hw_revision == DP_BRANCH_HW_REV_10 &&
@@ -5938,13 +5844,10 @@
 		core_link_read_dpcd(link, DP_PSR_SUPPORT,
 			&link->dpcd_caps.psr_info.psr_version,
 			sizeof(link->dpcd_caps.psr_info.psr_version));
-<<<<<<< HEAD
-=======
 		if (link->dpcd_caps.sink_dev_id == DP_BRANCH_DEVICE_ID_001CF8)
 			core_link_read_dpcd(link, DP_FORCE_PSRSU_CAPABILITY,
 						&link->dpcd_caps.psr_info.force_psrsu_cap,
 						sizeof(link->dpcd_caps.psr_info.force_psrsu_cap));
->>>>>>> 88084a3d
 		core_link_read_dpcd(link, DP_PSR_CAPS,
 			&link->dpcd_caps.psr_info.psr_dpcd_caps.raw,
 			sizeof(link->dpcd_caps.psr_info.psr_dpcd_caps.raw));
@@ -7688,10 +7591,7 @@
 
 		DC_LOG_DSC(" ");
 		dsc->funcs->dsc_get_packed_pps(dsc, &dsc_cfg, &dsc_packed_pps[0]);
-<<<<<<< HEAD
-=======
 		memcpy(&stream->dsc_packed_pps[0], &dsc_packed_pps[0], sizeof(stream->dsc_packed_pps));
->>>>>>> 88084a3d
 		if (dc_is_dp_signal(stream->signal)) {
 			DC_LOG_DSC("Setting stream encoder DSC PPS SDP for engine %d\n", (int)pipe_ctx->stream_res.stream_enc->id);
 			if (is_dp_128b_132b_signal(pipe_ctx))
@@ -7709,10 +7609,7 @@
 		}
 	} else {
 		/* disable DSC PPS in stream encoder */
-<<<<<<< HEAD
-=======
 		memset(&stream->dsc_packed_pps[0], 0, sizeof(stream->dsc_packed_pps));
->>>>>>> 88084a3d
 		if (dc_is_dp_signal(stream->signal)) {
 			if (is_dp_128b_132b_signal(pipe_ctx))
 				pipe_ctx->stream_res.hpo_dp_stream_enc->funcs->dp_set_dsc_pps_info_packet(
