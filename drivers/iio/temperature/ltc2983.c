--- conflicted
+++ resolved
@@ -1500,8 +1500,6 @@
 	if (ret)
 		return ret;
 
-<<<<<<< HEAD
-=======
 	gpio = devm_gpiod_get_optional(&st->spi->dev, "reset", GPIOD_OUT_HIGH);
 	if (IS_ERR(gpio))
 		return PTR_ERR(gpio);
@@ -1512,7 +1510,6 @@
 		gpiod_set_value_cansleep(gpio, 0);
 	}
 
->>>>>>> df0cc57e
 	ret = ltc2983_setup(st, true);
 	if (ret)
 		return ret;
