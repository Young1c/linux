--- conflicted
+++ resolved
@@ -476,10 +476,7 @@
 	 */
 err_devname:
 	dput(sb->s_root);
-<<<<<<< HEAD
-=======
 	sb->s_root = NULL;
->>>>>>> 0ecfebd2
 err_iget:
 #ifdef EROFS_FS_HAS_MANAGED_CACHE
 	iput(sbi->managed_cache);
