// SPDX-License-Identifier: GPL-2.0+
/* Copyright (C) 2009 - 2019 Broadcom */

#include <linux/bitfield.h>
#include <linux/bitops.h>
#include <linux/clk.h>
#include <linux/compiler.h>
#include <linux/delay.h>
#include <linux/init.h>
#include <linux/interrupt.h>
#include <linux/io.h>
#include <linux/ioport.h>
#include <linux/irqchip/chained_irq.h>
#include <linux/irqdomain.h>
#include <linux/kernel.h>
#include <linux/list.h>
#include <linux/log2.h>
#include <linux/module.h>
#include <linux/msi.h>
#include <linux/of_address.h>
#include <linux/of_irq.h>
#include <linux/of_pci.h>
#include <linux/of_platform.h>
#include <linux/pci.h>
#include <linux/printk.h>
#include <linux/reset.h>
#include <linux/sizes.h>
#include <linux/slab.h>
#include <linux/string.h>
#include <linux/types.h>

#include "../pci.h"

/* BRCM_PCIE_CAP_REGS - Offset for the mandatory capability config regs */
#define BRCM_PCIE_CAP_REGS				0x00ac

/* Broadcom STB PCIe Register Offsets */
#define PCIE_RC_CFG_VENDOR_VENDOR_SPECIFIC_REG1				0x0188
#define  PCIE_RC_CFG_VENDOR_VENDOR_SPECIFIC_REG1_ENDIAN_MODE_BAR2_MASK	0xc
#define  PCIE_RC_CFG_VENDOR_SPCIFIC_REG1_LITTLE_ENDIAN			0x0

#define PCIE_RC_CFG_PRIV1_ID_VAL3			0x043c
#define  PCIE_RC_CFG_PRIV1_ID_VAL3_CLASS_CODE_MASK	0xffffff

#define PCIE_RC_CFG_PRIV1_LINK_CAPABILITY			0x04dc
#define  PCIE_RC_CFG_PRIV1_LINK_CAPABILITY_ASPM_SUPPORT_MASK	0xc00

#define PCIE_RC_DL_MDIO_ADDR				0x1100
#define PCIE_RC_DL_MDIO_WR_DATA				0x1104
#define PCIE_RC_DL_MDIO_RD_DATA				0x1108

#define PCIE_MISC_MISC_CTRL				0x4008
#define  PCIE_MISC_MISC_CTRL_SCB_ACCESS_EN_MASK		0x1000
#define  PCIE_MISC_MISC_CTRL_CFG_READ_UR_MODE_MASK	0x2000
#define  PCIE_MISC_MISC_CTRL_MAX_BURST_SIZE_MASK	0x300000

#define  PCIE_MISC_MISC_CTRL_SCB0_SIZE_MASK		0xf8000000
#define  PCIE_MISC_MISC_CTRL_SCB1_SIZE_MASK		0x07c00000
#define  PCIE_MISC_MISC_CTRL_SCB2_SIZE_MASK		0x0000001f
#define  SCB_SIZE_MASK(x) PCIE_MISC_MISC_CTRL_SCB ## x ## _SIZE_MASK

#define PCIE_MISC_CPU_2_PCIE_MEM_WIN0_LO		0x400c
#define PCIE_MEM_WIN0_LO(win)	\
		PCIE_MISC_CPU_2_PCIE_MEM_WIN0_LO + ((win) * 8)

#define PCIE_MISC_CPU_2_PCIE_MEM_WIN0_HI		0x4010
#define PCIE_MEM_WIN0_HI(win)	\
		PCIE_MISC_CPU_2_PCIE_MEM_WIN0_HI + ((win) * 8)

#define PCIE_MISC_RC_BAR1_CONFIG_LO			0x402c
#define  PCIE_MISC_RC_BAR1_CONFIG_LO_SIZE_MASK		0x1f

#define PCIE_MISC_RC_BAR2_CONFIG_LO			0x4034
#define  PCIE_MISC_RC_BAR2_CONFIG_LO_SIZE_MASK		0x1f
#define PCIE_MISC_RC_BAR2_CONFIG_HI			0x4038

#define PCIE_MISC_RC_BAR3_CONFIG_LO			0x403c
#define  PCIE_MISC_RC_BAR3_CONFIG_LO_SIZE_MASK		0x1f

#define PCIE_MISC_MSI_BAR_CONFIG_LO			0x4044
#define PCIE_MISC_MSI_BAR_CONFIG_HI			0x4048

#define PCIE_MISC_MSI_DATA_CONFIG			0x404c
#define  PCIE_MISC_MSI_DATA_CONFIG_VAL_32		0xffe06540
#define  PCIE_MISC_MSI_DATA_CONFIG_VAL_8		0xfff86540

#define PCIE_MISC_PCIE_CTRL				0x4064
#define  PCIE_MISC_PCIE_CTRL_PCIE_L23_REQUEST_MASK	0x1
#define PCIE_MISC_PCIE_CTRL_PCIE_PERSTB_MASK		0x4

#define PCIE_MISC_PCIE_STATUS				0x4068
#define  PCIE_MISC_PCIE_STATUS_PCIE_PORT_MASK		0x80
#define  PCIE_MISC_PCIE_STATUS_PCIE_DL_ACTIVE_MASK	0x20
#define  PCIE_MISC_PCIE_STATUS_PCIE_PHYLINKUP_MASK	0x10
#define  PCIE_MISC_PCIE_STATUS_PCIE_LINK_IN_L23_MASK	0x40

#define PCIE_MISC_REVISION				0x406c
#define  BRCM_PCIE_HW_REV_33				0x0303

#define PCIE_MISC_CPU_2_PCIE_MEM_WIN0_BASE_LIMIT		0x4070
#define  PCIE_MISC_CPU_2_PCIE_MEM_WIN0_BASE_LIMIT_LIMIT_MASK	0xfff00000
#define  PCIE_MISC_CPU_2_PCIE_MEM_WIN0_BASE_LIMIT_BASE_MASK	0xfff0
#define PCIE_MEM_WIN0_BASE_LIMIT(win)	\
		PCIE_MISC_CPU_2_PCIE_MEM_WIN0_BASE_LIMIT + ((win) * 4)

#define PCIE_MISC_CPU_2_PCIE_MEM_WIN0_BASE_HI			0x4080
#define  PCIE_MISC_CPU_2_PCIE_MEM_WIN0_BASE_HI_BASE_MASK	0xff
#define PCIE_MEM_WIN0_BASE_HI(win)	\
		PCIE_MISC_CPU_2_PCIE_MEM_WIN0_BASE_HI + ((win) * 8)

#define PCIE_MISC_CPU_2_PCIE_MEM_WIN0_LIMIT_HI			0x4084
#define  PCIE_MISC_CPU_2_PCIE_MEM_WIN0_LIMIT_HI_LIMIT_MASK	0xff
#define PCIE_MEM_WIN0_LIMIT_HI(win)	\
		PCIE_MISC_CPU_2_PCIE_MEM_WIN0_LIMIT_HI + ((win) * 8)

#define PCIE_MISC_HARD_PCIE_HARD_DEBUG					0x4204
#define  PCIE_MISC_HARD_PCIE_HARD_DEBUG_CLKREQ_DEBUG_ENABLE_MASK	0x2
#define  PCIE_MISC_HARD_PCIE_HARD_DEBUG_SERDES_IDDQ_MASK		0x08000000


#define PCIE_INTR2_CPU_BASE		0x4300
#define PCIE_MSI_INTR2_BASE		0x4500
/* Offsets from PCIE_INTR2_CPU_BASE and PCIE_MSI_INTR2_BASE */
#define  MSI_INT_STATUS			0x0
#define  MSI_INT_CLR			0x8
#define  MSI_INT_MASK_SET		0x10
#define  MSI_INT_MASK_CLR		0x14

#define PCIE_EXT_CFG_DATA				0x8000

#define PCIE_EXT_CFG_INDEX				0x9000
#define  PCIE_EXT_BUSNUM_SHIFT				20
#define  PCIE_EXT_SLOT_SHIFT				15
#define  PCIE_EXT_FUNC_SHIFT				12

#define  PCIE_RGR1_SW_INIT_1_PERST_MASK			0x1
#define  PCIE_RGR1_SW_INIT_1_PERST_SHIFT		0x0

#define RGR1_SW_INIT_1_INIT_GENERIC_MASK		0x2
#define RGR1_SW_INIT_1_INIT_GENERIC_SHIFT		0x1
#define RGR1_SW_INIT_1_INIT_7278_MASK			0x1
#define RGR1_SW_INIT_1_INIT_7278_SHIFT			0x0

/* PCIe parameters */
#define BRCM_NUM_PCIE_OUT_WINS		0x4
#define BRCM_INT_PCI_MSI_NR		32
#define BRCM_INT_PCI_MSI_LEGACY_NR	8
#define BRCM_INT_PCI_MSI_SHIFT		0

/* MSI target adresses */
#define BRCM_MSI_TARGET_ADDR_LT_4GB	0x0fffffffcULL
#define BRCM_MSI_TARGET_ADDR_GT_4GB	0xffffffffcULL

/* MDIO registers */
#define MDIO_PORT0			0x0
#define MDIO_DATA_MASK			0x7fffffff
#define MDIO_PORT_MASK			0xf0000
#define MDIO_REGAD_MASK			0xffff
#define MDIO_CMD_MASK			0xfff00000
#define MDIO_CMD_READ			0x1
#define MDIO_CMD_WRITE			0x0
#define MDIO_DATA_DONE_MASK		0x80000000
#define MDIO_RD_DONE(x)			(((x) & MDIO_DATA_DONE_MASK) ? 1 : 0)
#define MDIO_WT_DONE(x)			(((x) & MDIO_DATA_DONE_MASK) ? 0 : 1)
#define SSC_REGS_ADDR			0x1100
#define SET_ADDR_OFFSET			0x1f
#define SSC_CNTL_OFFSET			0x2
#define SSC_CNTL_OVRD_EN_MASK		0x8000
#define SSC_CNTL_OVRD_VAL_MASK		0x4000
#define SSC_STATUS_OFFSET		0x1
#define SSC_STATUS_SSC_MASK		0x400
#define SSC_STATUS_PLL_LOCK_MASK	0x800
#define PCIE_BRCM_MAX_MEMC		3

#define IDX_ADDR(pcie)			(pcie->reg_offsets[EXT_CFG_INDEX])
#define DATA_ADDR(pcie)			(pcie->reg_offsets[EXT_CFG_DATA])
#define PCIE_RGR1_SW_INIT_1(pcie)	(pcie->reg_offsets[RGR1_SW_INIT_1])

/* Rescal registers */
#define PCIE_DVT_PMU_PCIE_PHY_CTRL				0xc700
#define  PCIE_DVT_PMU_PCIE_PHY_CTRL_DAST_NFLDS			0x3
#define  PCIE_DVT_PMU_PCIE_PHY_CTRL_DAST_DIG_RESET_MASK		0x4
#define  PCIE_DVT_PMU_PCIE_PHY_CTRL_DAST_DIG_RESET_SHIFT	0x2
#define  PCIE_DVT_PMU_PCIE_PHY_CTRL_DAST_RESET_MASK		0x2
#define  PCIE_DVT_PMU_PCIE_PHY_CTRL_DAST_RESET_SHIFT		0x1
#define  PCIE_DVT_PMU_PCIE_PHY_CTRL_DAST_PWRDN_MASK		0x1
#define  PCIE_DVT_PMU_PCIE_PHY_CTRL_DAST_PWRDN_SHIFT		0x0

/* Forward declarations */
struct brcm_pcie;
static inline void brcm_pcie_bridge_sw_init_set_7278(struct brcm_pcie *pcie, u32 val);
static inline void brcm_pcie_bridge_sw_init_set_generic(struct brcm_pcie *pcie, u32 val);
static inline void brcm_pcie_perst_set_7278(struct brcm_pcie *pcie, u32 val);
static inline void brcm_pcie_perst_set_generic(struct brcm_pcie *pcie, u32 val);

enum {
	RGR1_SW_INIT_1,
	EXT_CFG_INDEX,
	EXT_CFG_DATA,
};

enum {
	RGR1_SW_INIT_1_INIT_MASK,
	RGR1_SW_INIT_1_INIT_SHIFT,
};

enum pcie_type {
	GENERIC,
	BCM7278,
	BCM2711,
};

struct pcie_cfg_data {
	const int *offsets;
	const enum pcie_type type;
	void (*perst_set)(struct brcm_pcie *pcie, u32 val);
	void (*bridge_sw_init_set)(struct brcm_pcie *pcie, u32 val);
};

static const int pcie_offsets[] = {
	[RGR1_SW_INIT_1] = 0x9210,
	[EXT_CFG_INDEX]  = 0x9000,
	[EXT_CFG_DATA]   = 0x9004,
};

static const struct pcie_cfg_data generic_cfg = {
	.offsets	= pcie_offsets,
	.type		= GENERIC,
	.perst_set	= brcm_pcie_perst_set_generic,
	.bridge_sw_init_set = brcm_pcie_bridge_sw_init_set_generic,
};

static const int pcie_offset_bcm7278[] = {
	[RGR1_SW_INIT_1] = 0xc010,
	[EXT_CFG_INDEX] = 0x9000,
	[EXT_CFG_DATA] = 0x9004,
};

static const struct pcie_cfg_data bcm7278_cfg = {
	.offsets	= pcie_offset_bcm7278,
	.type		= BCM7278,
	.perst_set	= brcm_pcie_perst_set_7278,
	.bridge_sw_init_set = brcm_pcie_bridge_sw_init_set_7278,
};

static const struct pcie_cfg_data bcm2711_cfg = {
	.offsets	= pcie_offsets,
	.type		= BCM2711,
	.perst_set	= brcm_pcie_perst_set_generic,
	.bridge_sw_init_set = brcm_pcie_bridge_sw_init_set_generic,
};

struct brcm_msi {
	struct device		*dev;
	void __iomem		*base;
	struct device_node	*np;
	struct irq_domain	*msi_domain;
	struct irq_domain	*inner_domain;
	struct mutex		lock; /* guards the alloc/free operations */
	u64			target_addr;
	int			irq;
	/* used indicates which MSI interrupts have been alloc'd */
	unsigned long		used;
	bool			legacy;
	/* Some chips have MSIs in bits [31..24] of a shared register. */
	int			legacy_shift;
	int			nr; /* No. of MSI available, depends on chip */
	/* This is the base pointer for interrupt status/set/clr regs */
	void __iomem		*intr_base;
};

/* Internal PCIe Host Controller Information.*/
struct brcm_pcie {
	struct device		*dev;
	void __iomem		*base;
	struct clk		*clk;
	struct device_node	*np;
	bool			ssc;
	int			gen;
	u64			msi_target_addr;
	struct brcm_msi		*msi;
	const int		*reg_offsets;
	enum pcie_type		type;
	struct reset_control	*rescal;
	int			num_memc;
	u64			memc_size[PCIE_BRCM_MAX_MEMC];
	u32			hw_rev;
	void			(*perst_set)(struct brcm_pcie *pcie, u32 val);
	void			(*bridge_sw_init_set)(struct brcm_pcie *pcie, u32 val);
};

/*
 * This is to convert the size of the inbound "BAR" region to the
 * non-linear values of PCIE_X_MISC_RC_BAR[123]_CONFIG_LO.SIZE
 */
static int brcm_pcie_encode_ibar_size(u64 size)
{
	int log2_in = ilog2(size);

	if (log2_in >= 12 && log2_in <= 15)
		/* Covers 4KB to 32KB (inclusive) */
		return (log2_in - 12) + 0x1c;
	else if (log2_in >= 16 && log2_in <= 35)
		/* Covers 64KB to 32GB, (inclusive) */
		return log2_in - 15;
	/* Something is awry so disable */
	return 0;
}

static u32 brcm_pcie_mdio_form_pkt(int port, int regad, int cmd)
{
	u32 pkt = 0;

	pkt |= FIELD_PREP(MDIO_PORT_MASK, port);
	pkt |= FIELD_PREP(MDIO_REGAD_MASK, regad);
	pkt |= FIELD_PREP(MDIO_CMD_MASK, cmd);

	return pkt;
}

/* negative return value indicates error */
static int brcm_pcie_mdio_read(void __iomem *base, u8 port, u8 regad, u32 *val)
{
	int tries;
	u32 data;

	writel(brcm_pcie_mdio_form_pkt(port, regad, MDIO_CMD_READ),
		   base + PCIE_RC_DL_MDIO_ADDR);
	readl(base + PCIE_RC_DL_MDIO_ADDR);

	data = readl(base + PCIE_RC_DL_MDIO_RD_DATA);
	for (tries = 0; !MDIO_RD_DONE(data) && tries < 10; tries++) {
		udelay(10);
		data = readl(base + PCIE_RC_DL_MDIO_RD_DATA);
	}

	*val = FIELD_GET(MDIO_DATA_MASK, data);
	return MDIO_RD_DONE(data) ? 0 : -EIO;
}

/* negative return value indicates error */
static int brcm_pcie_mdio_write(void __iomem *base, u8 port,
				u8 regad, u16 wrdata)
{
	int tries;
	u32 data;

	writel(brcm_pcie_mdio_form_pkt(port, regad, MDIO_CMD_WRITE),
		   base + PCIE_RC_DL_MDIO_ADDR);
	readl(base + PCIE_RC_DL_MDIO_ADDR);
	writel(MDIO_DATA_DONE_MASK | wrdata, base + PCIE_RC_DL_MDIO_WR_DATA);

	data = readl(base + PCIE_RC_DL_MDIO_WR_DATA);
	for (tries = 0; !MDIO_WT_DONE(data) && tries < 10; tries++) {
		udelay(10);
		data = readl(base + PCIE_RC_DL_MDIO_WR_DATA);
	}

	return MDIO_WT_DONE(data) ? 0 : -EIO;
}

/*
 * Configures device for Spread Spectrum Clocking (SSC) mode; a negative
 * return value indicates error.
 */
static int brcm_pcie_set_ssc(struct brcm_pcie *pcie)
{
	int pll, ssc;
	int ret;
	u32 tmp;

	ret = brcm_pcie_mdio_write(pcie->base, MDIO_PORT0, SET_ADDR_OFFSET,
				   SSC_REGS_ADDR);
	if (ret < 0)
		return ret;

	ret = brcm_pcie_mdio_read(pcie->base, MDIO_PORT0,
				  SSC_CNTL_OFFSET, &tmp);
	if (ret < 0)
		return ret;

	u32p_replace_bits(&tmp, 1, SSC_CNTL_OVRD_EN_MASK);
	u32p_replace_bits(&tmp, 1, SSC_CNTL_OVRD_VAL_MASK);
	ret = brcm_pcie_mdio_write(pcie->base, MDIO_PORT0,
				   SSC_CNTL_OFFSET, tmp);
	if (ret < 0)
		return ret;

	usleep_range(1000, 2000);
	ret = brcm_pcie_mdio_read(pcie->base, MDIO_PORT0,
				  SSC_STATUS_OFFSET, &tmp);
	if (ret < 0)
		return ret;

	ssc = FIELD_GET(SSC_STATUS_SSC_MASK, tmp);
	pll = FIELD_GET(SSC_STATUS_PLL_LOCK_MASK, tmp);

	return ssc && pll ? 0 : -EIO;
}

/* Limits operation to a specific generation (1, 2, or 3) */
static void brcm_pcie_set_gen(struct brcm_pcie *pcie, int gen)
{
	u16 lnkctl2 = readw(pcie->base + BRCM_PCIE_CAP_REGS + PCI_EXP_LNKCTL2);
	u32 lnkcap = readl(pcie->base + BRCM_PCIE_CAP_REGS + PCI_EXP_LNKCAP);

	lnkcap = (lnkcap & ~PCI_EXP_LNKCAP_SLS) | gen;
	writel(lnkcap, pcie->base + BRCM_PCIE_CAP_REGS + PCI_EXP_LNKCAP);

	lnkctl2 = (lnkctl2 & ~0xf) | gen;
	writew(lnkctl2, pcie->base + BRCM_PCIE_CAP_REGS + PCI_EXP_LNKCTL2);
}

static void brcm_pcie_set_outbound_win(struct brcm_pcie *pcie,
				       unsigned int win, u64 cpu_addr,
				       u64 pcie_addr, u64 size)
{
	u32 cpu_addr_mb_high, limit_addr_mb_high;
	phys_addr_t cpu_addr_mb, limit_addr_mb;
	int high_addr_shift;
	u32 tmp;

	/* Set the base of the pcie_addr window */
	writel(lower_32_bits(pcie_addr), pcie->base + PCIE_MEM_WIN0_LO(win));
	writel(upper_32_bits(pcie_addr), pcie->base + PCIE_MEM_WIN0_HI(win));

	/* Write the addr base & limit lower bits (in MBs) */
	cpu_addr_mb = cpu_addr / SZ_1M;
	limit_addr_mb = (cpu_addr + size - 1) / SZ_1M;

	tmp = readl(pcie->base + PCIE_MEM_WIN0_BASE_LIMIT(win));
	u32p_replace_bits(&tmp, cpu_addr_mb,
			  PCIE_MISC_CPU_2_PCIE_MEM_WIN0_BASE_LIMIT_BASE_MASK);
	u32p_replace_bits(&tmp, limit_addr_mb,
			  PCIE_MISC_CPU_2_PCIE_MEM_WIN0_BASE_LIMIT_LIMIT_MASK);
	writel(tmp, pcie->base + PCIE_MEM_WIN0_BASE_LIMIT(win));

	/* Write the cpu & limit addr upper bits */
	high_addr_shift =
		HWEIGHT32(PCIE_MISC_CPU_2_PCIE_MEM_WIN0_BASE_LIMIT_BASE_MASK);

	cpu_addr_mb_high = cpu_addr_mb >> high_addr_shift;
	tmp = readl(pcie->base + PCIE_MEM_WIN0_BASE_HI(win));
	u32p_replace_bits(&tmp, cpu_addr_mb_high,
			  PCIE_MISC_CPU_2_PCIE_MEM_WIN0_BASE_HI_BASE_MASK);
	writel(tmp, pcie->base + PCIE_MEM_WIN0_BASE_HI(win));

	limit_addr_mb_high = limit_addr_mb >> high_addr_shift;
	tmp = readl(pcie->base + PCIE_MEM_WIN0_LIMIT_HI(win));
	u32p_replace_bits(&tmp, limit_addr_mb_high,
			  PCIE_MISC_CPU_2_PCIE_MEM_WIN0_LIMIT_HI_LIMIT_MASK);
	writel(tmp, pcie->base + PCIE_MEM_WIN0_LIMIT_HI(win));
}

static struct irq_chip brcm_msi_irq_chip = {
	.name            = "BRCM STB PCIe MSI",
	.irq_ack         = irq_chip_ack_parent,
	.irq_mask        = pci_msi_mask_irq,
	.irq_unmask      = pci_msi_unmask_irq,
};

static struct msi_domain_info brcm_msi_domain_info = {
	/* Multi MSI is supported by the controller, but not by this driver */
	.flags	= (MSI_FLAG_USE_DEF_DOM_OPS | MSI_FLAG_USE_DEF_CHIP_OPS),
	.chip	= &brcm_msi_irq_chip,
};

static void brcm_pcie_msi_isr(struct irq_desc *desc)
{
	struct irq_chip *chip = irq_desc_get_chip(desc);
	unsigned long status, virq;
	struct brcm_msi *msi;
	struct device *dev;
	u32 bit;

	chained_irq_enter(chip, desc);
	msi = irq_desc_get_handler_data(desc);
	dev = msi->dev;

	status = readl(msi->intr_base + MSI_INT_STATUS);
	status >>= msi->legacy_shift;

	for_each_set_bit(bit, &status, msi->nr) {
		virq = irq_find_mapping(msi->inner_domain, bit);
		if (virq)
			generic_handle_irq(virq);
		else
			dev_dbg(dev, "unexpected MSI\n");
	}

	chained_irq_exit(chip, desc);
}

static void brcm_msi_compose_msi_msg(struct irq_data *data, struct msi_msg *msg)
{
	struct brcm_msi *msi = irq_data_get_irq_chip_data(data);

	msg->address_lo = lower_32_bits(msi->target_addr);
	msg->address_hi = upper_32_bits(msi->target_addr);
	msg->data = (0xffff & PCIE_MISC_MSI_DATA_CONFIG_VAL_32) | data->hwirq;
}

static int brcm_msi_set_affinity(struct irq_data *irq_data,
				 const struct cpumask *mask, bool force)
{
	return -EINVAL;
}

static void brcm_msi_ack_irq(struct irq_data *data)
{
	struct brcm_msi *msi = irq_data_get_irq_chip_data(data);
	const int shift_amt = data->hwirq + msi->legacy_shift;

	writel(1 << shift_amt, msi->intr_base + MSI_INT_CLR);
}


static struct irq_chip brcm_msi_bottom_irq_chip = {
	.name			= "BRCM STB MSI",
	.irq_compose_msi_msg	= brcm_msi_compose_msi_msg,
	.irq_set_affinity	= brcm_msi_set_affinity,
	.irq_ack                = brcm_msi_ack_irq,
};

static int brcm_msi_alloc(struct brcm_msi *msi)
{
	int hwirq;

	mutex_lock(&msi->lock);
	hwirq = bitmap_find_free_region(&msi->used, msi->nr, 0);
	mutex_unlock(&msi->lock);

	return hwirq;
}

static void brcm_msi_free(struct brcm_msi *msi, unsigned long hwirq)
{
	mutex_lock(&msi->lock);
	bitmap_release_region(&msi->used, hwirq, 0);
	mutex_unlock(&msi->lock);
}

static int brcm_irq_domain_alloc(struct irq_domain *domain, unsigned int virq,
				 unsigned int nr_irqs, void *args)
{
	struct brcm_msi *msi = domain->host_data;
	int hwirq;

	hwirq = brcm_msi_alloc(msi);

	if (hwirq < 0)
		return hwirq;

	irq_domain_set_info(domain, virq, (irq_hw_number_t)hwirq,
			    &brcm_msi_bottom_irq_chip, domain->host_data,
			    handle_edge_irq, NULL, NULL);
	return 0;
}

static void brcm_irq_domain_free(struct irq_domain *domain,
				 unsigned int virq, unsigned int nr_irqs)
{
	struct irq_data *d = irq_domain_get_irq_data(domain, virq);
	struct brcm_msi *msi = irq_data_get_irq_chip_data(d);

	brcm_msi_free(msi, d->hwirq);
}

static const struct irq_domain_ops msi_domain_ops = {
	.alloc	= brcm_irq_domain_alloc,
	.free	= brcm_irq_domain_free,
};

static int brcm_allocate_domains(struct brcm_msi *msi)
{
	struct fwnode_handle *fwnode = of_node_to_fwnode(msi->np);
	struct device *dev = msi->dev;

	msi->inner_domain = irq_domain_add_linear(NULL, msi->nr, &msi_domain_ops, msi);
	if (!msi->inner_domain) {
		dev_err(dev, "failed to create IRQ domain\n");
		return -ENOMEM;
	}

	msi->msi_domain = pci_msi_create_irq_domain(fwnode,
						    &brcm_msi_domain_info,
						    msi->inner_domain);
	if (!msi->msi_domain) {
		dev_err(dev, "failed to create MSI domain\n");
		irq_domain_remove(msi->inner_domain);
		return -ENOMEM;
	}

	return 0;
}

static void brcm_free_domains(struct brcm_msi *msi)
{
	irq_domain_remove(msi->msi_domain);
	irq_domain_remove(msi->inner_domain);
}

static void brcm_msi_remove(struct brcm_pcie *pcie)
{
	struct brcm_msi *msi = pcie->msi;

	if (!msi)
		return;
	irq_set_chained_handler(msi->irq, NULL);
	irq_set_handler_data(msi->irq, NULL);
	brcm_free_domains(msi);
}

static void brcm_msi_set_regs(struct brcm_msi *msi)
{
	u32 val = __GENMASK(31, msi->legacy_shift);

	writel(val, msi->intr_base + MSI_INT_MASK_CLR);
	writel(val, msi->intr_base + MSI_INT_CLR);

	/*
	 * The 0 bit of PCIE_MISC_MSI_BAR_CONFIG_LO is repurposed to MSI
	 * enable, which we set to 1.
	 */
	writel(lower_32_bits(msi->target_addr) | 0x1,
	       msi->base + PCIE_MISC_MSI_BAR_CONFIG_LO);
	writel(upper_32_bits(msi->target_addr),
	       msi->base + PCIE_MISC_MSI_BAR_CONFIG_HI);

	val = msi->legacy ? PCIE_MISC_MSI_DATA_CONFIG_VAL_8 : PCIE_MISC_MSI_DATA_CONFIG_VAL_32;
	writel(val, msi->base + PCIE_MISC_MSI_DATA_CONFIG);
}

static int brcm_pcie_enable_msi(struct brcm_pcie *pcie)
{
	struct brcm_msi *msi;
	int irq, ret;
	struct device *dev = pcie->dev;

	irq = irq_of_parse_and_map(dev->of_node, 1);
	if (irq <= 0) {
		dev_err(dev, "cannot map MSI interrupt\n");
		return -ENODEV;
	}

	msi = devm_kzalloc(dev, sizeof(struct brcm_msi), GFP_KERNEL);
	if (!msi)
		return -ENOMEM;

	mutex_init(&msi->lock);
	msi->dev = dev;
	msi->base = pcie->base;
	msi->np = pcie->np;
	msi->target_addr = pcie->msi_target_addr;
	msi->irq = irq;
	msi->legacy = pcie->hw_rev < BRCM_PCIE_HW_REV_33;

	if (msi->legacy) {
		msi->intr_base = msi->base + PCIE_INTR2_CPU_BASE;
		msi->nr = BRCM_INT_PCI_MSI_LEGACY_NR;
		msi->legacy_shift = 24;
	} else {
		msi->intr_base = msi->base + PCIE_MSI_INTR2_BASE;
		msi->nr = BRCM_INT_PCI_MSI_NR;
		msi->legacy_shift = 0;
	}

	ret = brcm_allocate_domains(msi);
	if (ret)
		return ret;

	irq_set_chained_handler_and_data(msi->irq, brcm_pcie_msi_isr, msi);

	brcm_msi_set_regs(msi);
	pcie->msi = msi;

	return 0;
}

/* The controller is capable of serving in both RC and EP roles */
static bool brcm_pcie_rc_mode(struct brcm_pcie *pcie)
{
	void __iomem *base = pcie->base;
	u32 val = readl(base + PCIE_MISC_PCIE_STATUS);

	return !!FIELD_GET(PCIE_MISC_PCIE_STATUS_PCIE_PORT_MASK, val);
}

static bool brcm_pcie_link_up(struct brcm_pcie *pcie)
{
	u32 val = readl(pcie->base + PCIE_MISC_PCIE_STATUS);
	u32 dla = FIELD_GET(PCIE_MISC_PCIE_STATUS_PCIE_DL_ACTIVE_MASK, val);
	u32 plu = FIELD_GET(PCIE_MISC_PCIE_STATUS_PCIE_PHYLINKUP_MASK, val);

	return dla && plu;
}

/* Configuration space read/write support */
static inline int brcm_pcie_cfg_index(int busnr, int devfn, int reg)
{
	return ((PCI_SLOT(devfn) & 0x1f) << PCIE_EXT_SLOT_SHIFT)
		| ((PCI_FUNC(devfn) & 0x07) << PCIE_EXT_FUNC_SHIFT)
		| (busnr << PCIE_EXT_BUSNUM_SHIFT)
		| (reg & ~3);
}

static void __iomem *brcm_pcie_map_conf(struct pci_bus *bus, unsigned int devfn,
					int where)
{
	struct brcm_pcie *pcie = bus->sysdata;
	void __iomem *base = pcie->base;
	int idx;

	/* Accesses to the RC go right to the RC registers if slot==0 */
	if (pci_is_root_bus(bus))
		return PCI_SLOT(devfn) ? NULL : base + where;

	/* For devices, write to the config space index register */
	idx = brcm_pcie_cfg_index(bus->number, devfn, 0);
	writel(idx, pcie->base + PCIE_EXT_CFG_INDEX);
	return base + PCIE_EXT_CFG_DATA + where;
}

static struct pci_ops brcm_pcie_ops = {
	.map_bus = brcm_pcie_map_conf,
	.read = pci_generic_config_read,
	.write = pci_generic_config_write,
};

static inline void brcm_pcie_bridge_sw_init_set_generic(struct brcm_pcie *pcie, u32 val)
{
	u32 tmp, mask =  RGR1_SW_INIT_1_INIT_GENERIC_MASK;
	u32 shift = RGR1_SW_INIT_1_INIT_GENERIC_SHIFT;

	tmp = readl(pcie->base + PCIE_RGR1_SW_INIT_1(pcie));
	tmp = (tmp & ~mask) | ((val << shift) & mask);
	writel(tmp, pcie->base + PCIE_RGR1_SW_INIT_1(pcie));
}

static inline void brcm_pcie_bridge_sw_init_set_7278(struct brcm_pcie *pcie, u32 val)
{
	u32 tmp, mask =  RGR1_SW_INIT_1_INIT_7278_MASK;
	u32 shift = RGR1_SW_INIT_1_INIT_7278_SHIFT;

	tmp = readl(pcie->base + PCIE_RGR1_SW_INIT_1(pcie));
	tmp = (tmp & ~mask) | ((val << shift) & mask);
	writel(tmp, pcie->base + PCIE_RGR1_SW_INIT_1(pcie));
}

static inline void brcm_pcie_perst_set_7278(struct brcm_pcie *pcie, u32 val)
{
	u32 tmp;

	/* Perst bit has moved and assert value is 0 */
	tmp = readl(pcie->base + PCIE_MISC_PCIE_CTRL);
	u32p_replace_bits(&tmp, !val, PCIE_MISC_PCIE_CTRL_PCIE_PERSTB_MASK);
	writel(tmp, pcie->base +  PCIE_MISC_PCIE_CTRL);
}

static inline void brcm_pcie_perst_set_generic(struct brcm_pcie *pcie, u32 val)
{
	u32 tmp;

	tmp = readl(pcie->base + PCIE_RGR1_SW_INIT_1(pcie));
	u32p_replace_bits(&tmp, val, PCIE_RGR1_SW_INIT_1_PERST_MASK);
	writel(tmp, pcie->base + PCIE_RGR1_SW_INIT_1(pcie));
}

static inline int brcm_pcie_get_rc_bar2_size_and_offset(struct brcm_pcie *pcie,
							u64 *rc_bar2_size,
							u64 *rc_bar2_offset)
{
	struct pci_host_bridge *bridge = pci_host_bridge_from_priv(pcie);
	struct resource_entry *entry;
	struct device *dev = pcie->dev;
	u64 lowest_pcie_addr = ~(u64)0;
	int ret, i = 0;
	u64 size = 0;

	resource_list_for_each_entry(entry, &bridge->dma_ranges) {
		u64 pcie_beg = entry->res->start - entry->offset;

		size += entry->res->end - entry->res->start + 1;
		if (pcie_beg < lowest_pcie_addr)
			lowest_pcie_addr = pcie_beg;
	}

	if (lowest_pcie_addr == ~(u64)0) {
		dev_err(dev, "DT node has no dma-ranges\n");
		return -EINVAL;
	}

	ret = of_property_read_variable_u64_array(pcie->np, "brcm,scb-sizes", pcie->memc_size, 1,
						  PCIE_BRCM_MAX_MEMC);

	if (ret <= 0) {
		/* Make an educated guess */
		pcie->num_memc = 1;
		pcie->memc_size[0] = 1ULL << fls64(size - 1);
	} else {
		pcie->num_memc = ret;
	}

	/* Each memc is viewed through a "port" that is a power of 2 */
	for (i = 0, size = 0; i < pcie->num_memc; i++)
		size += pcie->memc_size[i];

	/* System memory starts at this address in PCIe-space */
	*rc_bar2_offset = lowest_pcie_addr;
	/* The sum of all memc views must also be a power of 2 */
	*rc_bar2_size = 1ULL << fls64(size - 1);

	/*
	 * We validate the inbound memory view even though we should trust
	 * whatever the device-tree provides. This is because of an HW issue on
	 * early Raspberry Pi 4's revisions (bcm2711). It turns out its
	 * firmware has to dynamically edit dma-ranges due to a bug on the
	 * PCIe controller integration, which prohibits any access above the
	 * lower 3GB of memory. Given this, we decided to keep the dma-ranges
	 * in check, avoiding hard to debug device-tree related issues in the
	 * future:
	 *
	 * The PCIe host controller by design must set the inbound viewport to
	 * be a contiguous arrangement of all of the system's memory.  In
	 * addition, its size mut be a power of two.  To further complicate
	 * matters, the viewport must start on a pcie-address that is aligned
	 * on a multiple of its size.  If a portion of the viewport does not
	 * represent system memory -- e.g. 3GB of memory requires a 4GB
	 * viewport -- we can map the outbound memory in or after 3GB and even
	 * though the viewport will overlap the outbound memory the controller
	 * will know to send outbound memory downstream and everything else
	 * upstream.
	 *
	 * For example:
	 *
	 * - The best-case scenario, memory up to 3GB, is to place the inbound
	 *   region in the first 4GB of pcie-space, as some legacy devices can
	 *   only address 32bits. We would also like to put the MSI under 4GB
	 *   as well, since some devices require a 32bit MSI target address.
	 *
	 * - If the system memory is 4GB or larger we cannot start the inbound
	 *   region at location 0 (since we have to allow some space for
	 *   outbound memory @ 3GB). So instead it will  start at the 1x
	 *   multiple of its size
	 */
	if (!*rc_bar2_size || (*rc_bar2_offset & (*rc_bar2_size - 1)) ||
	    (*rc_bar2_offset < SZ_4G && *rc_bar2_offset > SZ_2G)) {
		dev_err(dev, "Invalid rc_bar2_offset/size: size 0x%llx, off 0x%llx\n",
			*rc_bar2_size, *rc_bar2_offset);
		return -EINVAL;
	}

	return 0;
}

static int brcm_pcie_setup(struct brcm_pcie *pcie)
{
	struct pci_host_bridge *bridge = pci_host_bridge_from_priv(pcie);
	u64 rc_bar2_offset, rc_bar2_size;
	void __iomem *base = pcie->base;
	struct device *dev = pcie->dev;
	struct resource_entry *entry;
	bool ssc_good = false;
	struct resource *res;
	int num_out_wins = 0;
	u16 nlw, cls, lnksta;
	int i, ret, memc;
	u32 tmp, burst, aspm_support;

	/* Reset the bridge */
	pcie->bridge_sw_init_set(pcie, 1);
	usleep_range(100, 200);

	/* Take the bridge out of reset */
	pcie->bridge_sw_init_set(pcie, 0);

	tmp = readl(base + PCIE_MISC_HARD_PCIE_HARD_DEBUG);
	tmp &= ~PCIE_MISC_HARD_PCIE_HARD_DEBUG_SERDES_IDDQ_MASK;
	writel(tmp, base + PCIE_MISC_HARD_PCIE_HARD_DEBUG);
	/* Wait for SerDes to be stable */
	usleep_range(100, 200);

	/*
	 * SCB_MAX_BURST_SIZE is a two bit field.  For GENERIC chips it
	 * is encoded as 0=128, 1=256, 2=512, 3=Rsvd, for BCM7278 it
	 * is encoded as 0=Rsvd, 1=128, 2=256, 3=512.
	 */
	if (pcie->type == BCM2711)
		burst = 0x0; /* 128B */
	else if (pcie->type == BCM7278)
		burst = 0x3; /* 512 bytes */
	else
		burst = 0x2; /* 512 bytes */

	/* Set SCB_MAX_BURST_SIZE, CFG_READ_UR_MODE, SCB_ACCESS_EN */
	u32p_replace_bits(&tmp, 1, PCIE_MISC_MISC_CTRL_SCB_ACCESS_EN_MASK);
	u32p_replace_bits(&tmp, 1, PCIE_MISC_MISC_CTRL_CFG_READ_UR_MODE_MASK);
	u32p_replace_bits(&tmp, burst, PCIE_MISC_MISC_CTRL_MAX_BURST_SIZE_MASK);
	writel(tmp, base + PCIE_MISC_MISC_CTRL);

	ret = brcm_pcie_get_rc_bar2_size_and_offset(pcie, &rc_bar2_size,
						    &rc_bar2_offset);
	if (ret)
		return ret;

	tmp = lower_32_bits(rc_bar2_offset);
	u32p_replace_bits(&tmp, brcm_pcie_encode_ibar_size(rc_bar2_size),
			  PCIE_MISC_RC_BAR2_CONFIG_LO_SIZE_MASK);
	writel(tmp, base + PCIE_MISC_RC_BAR2_CONFIG_LO);
	writel(upper_32_bits(rc_bar2_offset),
	       base + PCIE_MISC_RC_BAR2_CONFIG_HI);

	tmp = readl(base + PCIE_MISC_MISC_CTRL);
	for (memc = 0; memc < pcie->num_memc; memc++) {
		u32 scb_size_val = ilog2(pcie->memc_size[memc]) - 15;

		if (memc == 0)
			u32p_replace_bits(&tmp, scb_size_val, SCB_SIZE_MASK(0));
		else if (memc == 1)
			u32p_replace_bits(&tmp, scb_size_val, SCB_SIZE_MASK(1));
		else if (memc == 2)
			u32p_replace_bits(&tmp, scb_size_val, SCB_SIZE_MASK(2));
	}
	writel(tmp, base + PCIE_MISC_MISC_CTRL);

	/*
	 * We ideally want the MSI target address to be located in the 32bit
	 * addressable memory area. Some devices might depend on it. This is
	 * possible either when the inbound window is located above the lower
	 * 4GB or when the inbound area is smaller than 4GB (taking into
	 * account the rounding-up we're forced to perform).
	 */
	if (rc_bar2_offset >= SZ_4G || (rc_bar2_size + rc_bar2_offset) < SZ_4G)
		pcie->msi_target_addr = BRCM_MSI_TARGET_ADDR_LT_4GB;
	else
		pcie->msi_target_addr = BRCM_MSI_TARGET_ADDR_GT_4GB;

	/* disable the PCIe->GISB memory window (RC_BAR1) */
	tmp = readl(base + PCIE_MISC_RC_BAR1_CONFIG_LO);
	tmp &= ~PCIE_MISC_RC_BAR1_CONFIG_LO_SIZE_MASK;
	writel(tmp, base + PCIE_MISC_RC_BAR1_CONFIG_LO);

	/* disable the PCIe->SCB memory window (RC_BAR3) */
	tmp = readl(base + PCIE_MISC_RC_BAR3_CONFIG_LO);
	tmp &= ~PCIE_MISC_RC_BAR3_CONFIG_LO_SIZE_MASK;
	writel(tmp, base + PCIE_MISC_RC_BAR3_CONFIG_LO);

	if (pcie->gen)
		brcm_pcie_set_gen(pcie, pcie->gen);

	/* Unassert the fundamental reset */
	pcie->perst_set(pcie, 0);

	/*
	 * Give the RC/EP time to wake up, before trying to configure RC.
	 * Intermittently check status for link-up, up to a total of 100ms.
	 */
	for (i = 0; i < 100 && !brcm_pcie_link_up(pcie); i += 5)
		msleep(5);

	if (!brcm_pcie_link_up(pcie)) {
		dev_err(dev, "link down\n");
		return -ENODEV;
	}

	if (!brcm_pcie_rc_mode(pcie)) {
		dev_err(dev, "PCIe misconfigured; is in EP mode\n");
		return -EINVAL;
	}

	resource_list_for_each_entry(entry, &bridge->windows) {
		res = entry->res;

		if (resource_type(res) != IORESOURCE_MEM)
			continue;

		if (num_out_wins >= BRCM_NUM_PCIE_OUT_WINS) {
			dev_err(pcie->dev, "too many outbound wins\n");
			return -EINVAL;
		}

		brcm_pcie_set_outbound_win(pcie, num_out_wins, res->start,
					   res->start - entry->offset,
					   resource_size(res));
		num_out_wins++;
	}

	/* Don't advertise L0s capability if 'aspm-no-l0s' */
	aspm_support = PCIE_LINK_STATE_L1;
	if (!of_property_read_bool(pcie->np, "aspm-no-l0s"))
		aspm_support |= PCIE_LINK_STATE_L0S;
	tmp = readl(base + PCIE_RC_CFG_PRIV1_LINK_CAPABILITY);
	u32p_replace_bits(&tmp, aspm_support,
		PCIE_RC_CFG_PRIV1_LINK_CAPABILITY_ASPM_SUPPORT_MASK);
	writel(tmp, base + PCIE_RC_CFG_PRIV1_LINK_CAPABILITY);

	/*
	 * For config space accesses on the RC, show the right class for
	 * a PCIe-PCIe bridge (the default setting is to be EP mode).
	 */
	tmp = readl(base + PCIE_RC_CFG_PRIV1_ID_VAL3);
	u32p_replace_bits(&tmp, 0x060400,
			  PCIE_RC_CFG_PRIV1_ID_VAL3_CLASS_CODE_MASK);
	writel(tmp, base + PCIE_RC_CFG_PRIV1_ID_VAL3);

	if (pcie->ssc) {
		ret = brcm_pcie_set_ssc(pcie);
		if (ret == 0)
			ssc_good = true;
		else
			dev_err(dev, "failed attempt to enter ssc mode\n");
	}

	lnksta = readw(base + BRCM_PCIE_CAP_REGS + PCI_EXP_LNKSTA);
	cls = FIELD_GET(PCI_EXP_LNKSTA_CLS, lnksta);
	nlw = FIELD_GET(PCI_EXP_LNKSTA_NLW, lnksta);
	dev_info(dev, "link up, %s x%u %s\n",
		 pci_speed_string(pcie_link_speed[cls]), nlw,
		 ssc_good ? "(SSC)" : "(!SSC)");

	/* PCIe->SCB endian mode for BAR */
	tmp = readl(base + PCIE_RC_CFG_VENDOR_VENDOR_SPECIFIC_REG1);
	u32p_replace_bits(&tmp, PCIE_RC_CFG_VENDOR_SPCIFIC_REG1_LITTLE_ENDIAN,
		PCIE_RC_CFG_VENDOR_VENDOR_SPECIFIC_REG1_ENDIAN_MODE_BAR2_MASK);
	writel(tmp, base + PCIE_RC_CFG_VENDOR_VENDOR_SPECIFIC_REG1);

	/*
	 * Refclk from RC should be gated with CLKREQ# input when ASPM L0s,L1
	 * is enabled => setting the CLKREQ_DEBUG_ENABLE field to 1.
	 */
	tmp = readl(base + PCIE_MISC_HARD_PCIE_HARD_DEBUG);
	tmp |= PCIE_MISC_HARD_PCIE_HARD_DEBUG_CLKREQ_DEBUG_ENABLE_MASK;
	writel(tmp, base + PCIE_MISC_HARD_PCIE_HARD_DEBUG);

	return 0;
}

/* L23 is a low-power PCIe link state */
static void brcm_pcie_enter_l23(struct brcm_pcie *pcie)
{
	void __iomem *base = pcie->base;
	int l23, i;
	u32 tmp;

	/* Assert request for L23 */
	tmp = readl(base + PCIE_MISC_PCIE_CTRL);
	u32p_replace_bits(&tmp, 1, PCIE_MISC_PCIE_CTRL_PCIE_L23_REQUEST_MASK);
	writel(tmp, base + PCIE_MISC_PCIE_CTRL);

	/* Wait up to 36 msec for L23 */
	tmp = readl(base + PCIE_MISC_PCIE_STATUS);
	l23 = FIELD_GET(PCIE_MISC_PCIE_STATUS_PCIE_LINK_IN_L23_MASK, tmp);
	for (i = 0; i < 15 && !l23; i++) {
		usleep_range(2000, 2400);
		tmp = readl(base + PCIE_MISC_PCIE_STATUS);
		l23 = FIELD_GET(PCIE_MISC_PCIE_STATUS_PCIE_LINK_IN_L23_MASK,
				tmp);
	}

	if (!l23)
		dev_err(pcie->dev, "failed to enter low-power link state\n");
}

static int brcm_phy_cntl(struct brcm_pcie *pcie, const int start)
{
	static const u32 shifts[PCIE_DVT_PMU_PCIE_PHY_CTRL_DAST_NFLDS] = {
		PCIE_DVT_PMU_PCIE_PHY_CTRL_DAST_PWRDN_SHIFT,
		PCIE_DVT_PMU_PCIE_PHY_CTRL_DAST_RESET_SHIFT,
		PCIE_DVT_PMU_PCIE_PHY_CTRL_DAST_DIG_RESET_SHIFT,};
	static const u32 masks[PCIE_DVT_PMU_PCIE_PHY_CTRL_DAST_NFLDS] = {
		PCIE_DVT_PMU_PCIE_PHY_CTRL_DAST_PWRDN_MASK,
		PCIE_DVT_PMU_PCIE_PHY_CTRL_DAST_RESET_MASK,
		PCIE_DVT_PMU_PCIE_PHY_CTRL_DAST_DIG_RESET_MASK,};
	const int beg = start ? 0 : PCIE_DVT_PMU_PCIE_PHY_CTRL_DAST_NFLDS - 1;
	const int end = start ? PCIE_DVT_PMU_PCIE_PHY_CTRL_DAST_NFLDS : -1;
	u32 tmp, combined_mask = 0;
	u32 val;
	void __iomem *base = pcie->base;
	int i, ret;

	for (i = beg; i != end; start ? i++ : i--) {
		val = start ? BIT_MASK(shifts[i]) : 0;
		tmp = readl(base + PCIE_DVT_PMU_PCIE_PHY_CTRL);
		tmp = (tmp & ~masks[i]) | (val & masks[i]);
		writel(tmp, base + PCIE_DVT_PMU_PCIE_PHY_CTRL);
		usleep_range(50, 200);
		combined_mask |= masks[i];
	}

	tmp = readl(base + PCIE_DVT_PMU_PCIE_PHY_CTRL);
	val = start ? combined_mask : 0;

	ret = (tmp & combined_mask) == val ? 0 : -EIO;
	if (ret)
		dev_err(pcie->dev, "failed to %s phy\n", (start ? "start" : "stop"));

	return ret;
}

static inline int brcm_phy_start(struct brcm_pcie *pcie)
{
	return pcie->rescal ? brcm_phy_cntl(pcie, 1) : 0;
}

static inline int brcm_phy_stop(struct brcm_pcie *pcie)
{
	return pcie->rescal ? brcm_phy_cntl(pcie, 0) : 0;
}

static void brcm_pcie_turn_off(struct brcm_pcie *pcie)
{
	void __iomem *base = pcie->base;
	int tmp;

	if (brcm_pcie_link_up(pcie))
		brcm_pcie_enter_l23(pcie);
	/* Assert fundamental reset */
	pcie->perst_set(pcie, 1);

	/* Deassert request for L23 in case it was asserted */
	tmp = readl(base + PCIE_MISC_PCIE_CTRL);
	u32p_replace_bits(&tmp, 0, PCIE_MISC_PCIE_CTRL_PCIE_L23_REQUEST_MASK);
	writel(tmp, base + PCIE_MISC_PCIE_CTRL);

	/* Turn off SerDes */
	tmp = readl(base + PCIE_MISC_HARD_PCIE_HARD_DEBUG);
	u32p_replace_bits(&tmp, 1, PCIE_MISC_HARD_PCIE_HARD_DEBUG_SERDES_IDDQ_MASK);
	writel(tmp, base + PCIE_MISC_HARD_PCIE_HARD_DEBUG);

	/* Shutdown PCIe bridge */
	pcie->bridge_sw_init_set(pcie, 1);
}

static int brcm_pcie_suspend(struct device *dev)
{
	struct brcm_pcie *pcie = dev_get_drvdata(dev);
	int ret;

	brcm_pcie_turn_off(pcie);
	ret = brcm_phy_stop(pcie);
	clk_disable_unprepare(pcie->clk);

	return ret;
}

static int brcm_pcie_resume(struct device *dev)
{
	struct brcm_pcie *pcie = dev_get_drvdata(dev);
	void __iomem *base;
	u32 tmp;
	int ret;

	base = pcie->base;
	clk_prepare_enable(pcie->clk);

	ret = brcm_phy_start(pcie);
	if (ret)
		goto err;

	/* Take bridge out of reset so we can access the SERDES reg */
	pcie->bridge_sw_init_set(pcie, 0);

	/* SERDES_IDDQ = 0 */
	tmp = readl(base + PCIE_MISC_HARD_PCIE_HARD_DEBUG);
	u32p_replace_bits(&tmp, 0, PCIE_MISC_HARD_PCIE_HARD_DEBUG_SERDES_IDDQ_MASK);
	writel(tmp, base + PCIE_MISC_HARD_PCIE_HARD_DEBUG);

	/* wait for serdes to be stable */
	udelay(100);

	ret = brcm_pcie_setup(pcie);
	if (ret)
		goto err;

	if (pcie->msi)
		brcm_msi_set_regs(pcie->msi);

	return 0;

err:
	clk_disable_unprepare(pcie->clk);
	return ret;
}

static void __brcm_pcie_remove(struct brcm_pcie *pcie)
{
	brcm_msi_remove(pcie);
	brcm_pcie_turn_off(pcie);
	brcm_phy_stop(pcie);
	reset_control_assert(pcie->rescal);
	clk_disable_unprepare(pcie->clk);
}

static int brcm_pcie_remove(struct platform_device *pdev)
{
	struct brcm_pcie *pcie = platform_get_drvdata(pdev);
	struct pci_host_bridge *bridge = pci_host_bridge_from_priv(pcie);

	pci_stop_root_bus(bridge->bus);
	pci_remove_root_bus(bridge->bus);
	__brcm_pcie_remove(pcie);

	return 0;
}

static const struct of_device_id brcm_pcie_match[] = {
	{ .compatible = "brcm,bcm2711-pcie", .data = &bcm2711_cfg },
	{ .compatible = "brcm,bcm7211-pcie", .data = &generic_cfg },
	{ .compatible = "brcm,bcm7278-pcie", .data = &bcm7278_cfg },
	{ .compatible = "brcm,bcm7216-pcie", .data = &bcm7278_cfg },
	{ .compatible = "brcm,bcm7445-pcie", .data = &generic_cfg },
	{},
};

static int brcm_pcie_probe(struct platform_device *pdev)
{
	struct device_node *np = pdev->dev.of_node, *msi_np;
	struct pci_host_bridge *bridge;
<<<<<<< HEAD
=======
	struct device_node *fw_np;
	const struct pcie_cfg_data *data;
>>>>>>> 28e34e75
	struct brcm_pcie *pcie;
	int ret;

	bridge = devm_pci_alloc_host_bridge(&pdev->dev, sizeof(*pcie));
	if (!bridge)
		return -ENOMEM;

	data = of_device_get_match_data(&pdev->dev);
	if (!data) {
		pr_err("failed to look up compatible string\n");
		return -EINVAL;
	}

	pcie = pci_host_bridge_priv(bridge);
	pcie->dev = &pdev->dev;
	pcie->np = np;
	pcie->reg_offsets = data->offsets;
	pcie->type = data->type;
	pcie->perst_set = data->perst_set;
	pcie->bridge_sw_init_set = data->bridge_sw_init_set;

	pcie->base = devm_platform_ioremap_resource(pdev, 0);
	if (IS_ERR(pcie->base))
		return PTR_ERR(pcie->base);

	pcie->clk = devm_clk_get_optional(&pdev->dev, "sw_pcie");
	if (IS_ERR(pcie->clk))
		return PTR_ERR(pcie->clk);

	ret = of_pci_get_max_link_speed(np);
	pcie->gen = (ret < 0) ? 0 : ret;

	pcie->ssc = of_property_read_bool(np, "brcm,enable-ssc");

	ret = clk_prepare_enable(pcie->clk);
	if (ret) {
		dev_err(&pdev->dev, "could not enable clock\n");
		return ret;
	}
	pcie->rescal = devm_reset_control_get_optional_shared(&pdev->dev, "rescal");
	if (IS_ERR(pcie->rescal)) {
		clk_disable_unprepare(pcie->clk);
		return PTR_ERR(pcie->rescal);
	}

	ret = reset_control_deassert(pcie->rescal);
	if (ret)
		dev_err(&pdev->dev, "failed to deassert 'rescal'\n");

	ret = brcm_phy_start(pcie);
	if (ret) {
		reset_control_assert(pcie->rescal);
		clk_disable_unprepare(pcie->clk);
		return ret;
	}

	ret = brcm_pcie_setup(pcie);
	if (ret)
		goto fail;

	pcie->hw_rev = readl(pcie->base + PCIE_MISC_REVISION);

	msi_np = of_parse_phandle(pcie->np, "msi-parent", 0);
	if (pci_msi_enabled() && msi_np == pcie->np) {
		ret = brcm_pcie_enable_msi(pcie);
		if (ret) {
			dev_err(pcie->dev, "probe of internal MSI failed");
			goto fail;
		}
	}

	bridge->ops = &brcm_pcie_ops;
	bridge->sysdata = pcie;

	platform_set_drvdata(pdev, pcie);

	return pci_host_probe(bridge);
fail:
	__brcm_pcie_remove(pcie);
	return ret;
}

MODULE_DEVICE_TABLE(of, brcm_pcie_match);

static const struct dev_pm_ops brcm_pcie_pm_ops = {
	.suspend = brcm_pcie_suspend,
	.resume = brcm_pcie_resume,
};

static struct platform_driver brcm_pcie_driver = {
	.probe = brcm_pcie_probe,
	.remove = brcm_pcie_remove,
	.driver = {
		.name = "brcm-pcie",
		.of_match_table = brcm_pcie_match,
		.pm = &brcm_pcie_pm_ops,
	},
};
module_platform_driver(brcm_pcie_driver);

MODULE_LICENSE("GPL");
MODULE_DESCRIPTION("Broadcom STB PCIe RC driver");
MODULE_AUTHOR("Broadcom");<|MERGE_RESOLUTION|>--- conflicted
+++ resolved
@@ -1216,11 +1216,7 @@
 {
 	struct device_node *np = pdev->dev.of_node, *msi_np;
 	struct pci_host_bridge *bridge;
-<<<<<<< HEAD
-=======
-	struct device_node *fw_np;
 	const struct pcie_cfg_data *data;
->>>>>>> 28e34e75
 	struct brcm_pcie *pcie;
 	int ret;
 
