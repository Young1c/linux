/*
 * Copyright 2012 Freescale Semiconductor, Inc.
 * Copyright (C) 2012 Marek Vasut <marex@denx.de>
 * on behalf of DENX Software Engineering GmbH
 *
 * The code contained herein is licensed under the GNU General Public
 * License. You may obtain a copy of the GNU General Public License
 * Version 2 or later at the following locations:
 *
 * http://www.opensource.org/licenses/gpl-license.html
 * http://www.gnu.org/copyleft/gpl.html
 */

#include <linux/module.h>
#include <linux/of_platform.h>
#include <linux/of_gpio.h>
#include <linux/platform_device.h>
#include <linux/pm_runtime.h>
#include <linux/dma-mapping.h>
#include <linux/usb/chipidea.h>
#include <linux/clk.h>

#include "ci.h"
#include "ci_hdrc_imx.h"

struct ci_hdrc_imx_data {
	struct usb_phy *phy;
	struct platform_device *ci_pdev;
	struct clk *clk;
	struct imx_usbmisc_data *usbmisc_data;
};

/* Common functions shared by usbmisc drivers */

static struct imx_usbmisc_data *usbmisc_get_init_data(struct device *dev)
{
	struct device_node *np = dev->of_node;
	struct of_phandle_args args;
	struct imx_usbmisc_data *data;
	int ret;

	/*
	 * In case the fsl,usbmisc property is not present this device doesn't
	 * need usbmisc. Return NULL (which is no error here)
	 */
	if (!of_get_property(np, "fsl,usbmisc", NULL))
		return NULL;

	data = devm_kzalloc(dev, sizeof(*data), GFP_KERNEL);
	if (!data)
		return ERR_PTR(-ENOMEM);

	ret = of_parse_phandle_with_args(np, "fsl,usbmisc", "#index-cells",
					0, &args);
	if (ret) {
		dev_err(dev, "Failed to parse property fsl,usbmisc, errno %d\n",
			ret);
		return ERR_PTR(ret);
	}

	data->index = args.args[0];
	of_node_put(args.np);

	if (of_find_property(np, "disable-over-current", NULL))
		data->disable_oc = 1;

	if (of_find_property(np, "external-vbus-divider", NULL))
		data->evdo = 1;

	return data;
}

/* End of common functions shared by usbmisc drivers*/

static int ci_hdrc_imx_probe(struct platform_device *pdev)
{
	struct ci_hdrc_imx_data *data;
	struct ci_hdrc_platform_data pdata = {
		.name		= "ci_hdrc_imx",
		.capoffset	= DEF_CAPOFFSET,
		.flags		= CI_HDRC_REQUIRE_TRANSCEIVER |
				  CI_HDRC_DISABLE_STREAMING,
	};
	int ret;

	data = devm_kzalloc(&pdev->dev, sizeof(*data), GFP_KERNEL);
	if (!data) {
		dev_err(&pdev->dev, "Failed to allocate ci_hdrc-imx data!\n");
		return -ENOMEM;
	}

	data->usbmisc_data = usbmisc_get_init_data(&pdev->dev);
	if (IS_ERR(data->usbmisc_data))
		return PTR_ERR(data->usbmisc_data);

	data->clk = devm_clk_get(&pdev->dev, NULL);
	if (IS_ERR(data->clk)) {
		dev_err(&pdev->dev,
			"Failed to get clock, err=%ld\n", PTR_ERR(data->clk));
		return PTR_ERR(data->clk);
	}

	ret = clk_prepare_enable(data->clk);
	if (ret) {
		dev_err(&pdev->dev,
			"Failed to prepare or enable clock, err=%d\n", ret);
		return ret;
	}

	data->phy = devm_usb_get_phy_by_phandle(&pdev->dev, "fsl,usbphy", 0);
	if (IS_ERR(data->phy)) {
		ret = PTR_ERR(data->phy);
		goto err_clk;
	}

	pdata.phy = data->phy;

	ret = dma_coerce_mask_and_coherent(&pdev->dev, DMA_BIT_MASK(32));
	if (ret)
		goto err_clk;

	if (data->usbmisc_data) {
		ret = imx_usbmisc_init(data->usbmisc_data);
		if (ret) {
			dev_err(&pdev->dev, "usbmisc init failed, ret=%d\n",
					ret);
<<<<<<< HEAD
			goto err_phy;
=======
			goto err_clk;
>>>>>>> d8ec26d7
		}
	}

	data->ci_pdev = ci_hdrc_add_device(&pdev->dev,
				pdev->resource, pdev->num_resources,
				&pdata);
	if (IS_ERR(data->ci_pdev)) {
		ret = PTR_ERR(data->ci_pdev);
		dev_err(&pdev->dev,
			"Can't register ci_hdrc platform device, err=%d\n",
			ret);
<<<<<<< HEAD
		goto err_phy;
=======
		goto err_clk;
>>>>>>> d8ec26d7
	}

	if (data->usbmisc_data) {
		ret = imx_usbmisc_init_post(data->usbmisc_data);
		if (ret) {
			dev_err(&pdev->dev, "usbmisc post failed, ret=%d\n",
					ret);
			goto disable_device;
		}
	}

	platform_set_drvdata(pdev, data);

	pm_runtime_no_callbacks(&pdev->dev);
	pm_runtime_enable(&pdev->dev);

	return 0;

disable_device:
	ci_hdrc_remove_device(data->ci_pdev);
<<<<<<< HEAD
err_phy:
	if (data->phy)
		usb_phy_shutdown(data->phy);
=======
>>>>>>> d8ec26d7
err_clk:
	clk_disable_unprepare(data->clk);
	return ret;
}

static int ci_hdrc_imx_remove(struct platform_device *pdev)
{
	struct ci_hdrc_imx_data *data = platform_get_drvdata(pdev);

	pm_runtime_disable(&pdev->dev);
	ci_hdrc_remove_device(data->ci_pdev);
<<<<<<< HEAD

	if (data->phy)
		usb_phy_shutdown(data->phy);

=======
>>>>>>> d8ec26d7
	clk_disable_unprepare(data->clk);

	return 0;
}

static const struct of_device_id ci_hdrc_imx_dt_ids[] = {
	{ .compatible = "fsl,imx27-usb", },
	{ /* sentinel */ }
};
MODULE_DEVICE_TABLE(of, ci_hdrc_imx_dt_ids);

static struct platform_driver ci_hdrc_imx_driver = {
	.probe = ci_hdrc_imx_probe,
	.remove = ci_hdrc_imx_remove,
	.driver = {
		.name = "imx_usb",
		.owner = THIS_MODULE,
		.of_match_table = ci_hdrc_imx_dt_ids,
	 },
};

module_platform_driver(ci_hdrc_imx_driver);

MODULE_ALIAS("platform:imx-usb");
MODULE_LICENSE("GPL v2");
MODULE_DESCRIPTION("CI HDRC i.MX USB binding");
MODULE_AUTHOR("Marek Vasut <marex@denx.de>");
MODULE_AUTHOR("Richard Zhao <richard.zhao@freescale.com>");<|MERGE_RESOLUTION|>--- conflicted
+++ resolved
@@ -124,11 +124,7 @@
 		if (ret) {
 			dev_err(&pdev->dev, "usbmisc init failed, ret=%d\n",
 					ret);
-<<<<<<< HEAD
-			goto err_phy;
-=======
 			goto err_clk;
->>>>>>> d8ec26d7
 		}
 	}
 
@@ -140,11 +136,7 @@
 		dev_err(&pdev->dev,
 			"Can't register ci_hdrc platform device, err=%d\n",
 			ret);
-<<<<<<< HEAD
-		goto err_phy;
-=======
 		goto err_clk;
->>>>>>> d8ec26d7
 	}
 
 	if (data->usbmisc_data) {
@@ -165,12 +157,6 @@
 
 disable_device:
 	ci_hdrc_remove_device(data->ci_pdev);
-<<<<<<< HEAD
-err_phy:
-	if (data->phy)
-		usb_phy_shutdown(data->phy);
-=======
->>>>>>> d8ec26d7
 err_clk:
 	clk_disable_unprepare(data->clk);
 	return ret;
@@ -182,13 +168,6 @@
 
 	pm_runtime_disable(&pdev->dev);
 	ci_hdrc_remove_device(data->ci_pdev);
-<<<<<<< HEAD
-
-	if (data->phy)
-		usb_phy_shutdown(data->phy);
-
-=======
->>>>>>> d8ec26d7
 	clk_disable_unprepare(data->clk);
 
 	return 0;
