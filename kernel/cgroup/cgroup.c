--- conflicted
+++ resolved
@@ -6574,13 +6574,6 @@
 
 void cgroup_sk_alloc(struct sock_cgroup_data *skcd)
 {
-<<<<<<< HEAD
-	/* Don't associate the sock with unrelated interrupted task's cgroup. */
-	if (in_interrupt())
-		return;
-
-	rcu_read_lock();
-=======
 	struct cgroup *cgroup;
 
 	rcu_read_lock();
@@ -6591,28 +6584,19 @@
 		goto out;
 	}
 
->>>>>>> 6195eb15
 	while (true) {
 		struct css_set *cset;
 
 		cset = task_css_set(current);
 		if (likely(cgroup_tryget(cset->dfl_cgrp))) {
-<<<<<<< HEAD
-			skcd->cgroup = cset->dfl_cgrp;
-			cgroup_bpf_get(cset->dfl_cgrp);
-=======
 			cgroup = cset->dfl_cgrp;
->>>>>>> 6195eb15
 			break;
 		}
 		cpu_relax();
 	}
-<<<<<<< HEAD
-=======
 out:
 	skcd->cgroup = cgroup;
 	cgroup_bpf_get(cgroup);
->>>>>>> 6195eb15
 	rcu_read_unlock();
 }
 
